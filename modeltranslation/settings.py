# -*- coding: utf-8 -*-
from django.conf import settings
from django.core.exceptions import ImproperlyConfigured


TRANSLATION_FILES = tuple(getattr(settings, 'MODELTRANSLATION_TRANSLATION_FILES', ()))

AVAILABLE_LANGUAGES = [l[0] for l in settings.LANGUAGES]
DEFAULT_LANGUAGE = getattr(settings, 'MODELTRANSLATION_DEFAULT_LANGUAGE', None)
if DEFAULT_LANGUAGE and DEFAULT_LANGUAGE not in AVAILABLE_LANGUAGES:
    raise ImproperlyConfigured('MODELTRANSLATION_DEFAULT_LANGUAGE not in LANGUAGES setting.')
elif not DEFAULT_LANGUAGE:
    DEFAULT_LANGUAGE = AVAILABLE_LANGUAGES[0]

# Load allowed CUSTOM_FIELDS from django settings
CUSTOM_FIELDS = getattr(settings, 'MODELTRANSLATION_CUSTOM_FIELDS', ())

# Don't change this setting unless you really know what you are doing
ENABLE_REGISTRATIONS = getattr(settings, 'MODELTRANSLATION_ENABLE_REGISTRATIONS', settings.USE_I18N)

# Modeltranslation specific debug setting
DEBUG = getattr(settings, 'MODELTRANSLATION_DEBUG', settings.DEBUG)

AUTO_POPULATE = getattr(settings, 'MODELTRANSLATION_AUTO_POPULATE', False)

# FALLBACK_LANGUAGES should be in either format:
# MODELTRANSLATION_FALLBACK_LANGUAGES = ('en', 'de')
# MODELTRANSLATION_FALLBACK_LANGUAGES = {'default': ('en', 'de'), 'fr': ('de',)}
# By default we fallback to the default language
FALLBACK_LANGUAGES = getattr(settings, 'MODELTRANSLATION_FALLBACK_LANGUAGES', (DEFAULT_LANGUAGE,))
if isinstance(FALLBACK_LANGUAGES, (tuple, list)):
    FALLBACK_LANGUAGES = {'default': FALLBACK_LANGUAGES}
if 'default' not in FALLBACK_LANGUAGES:
    raise ImproperlyConfigured(
        'MODELTRANSLATION_FALLBACK_LANGUAGES does not contain "default" key.')
for key, value in FALLBACK_LANGUAGES.iteritems():
    if key != 'default' and key not in AVAILABLE_LANGUAGES:
        raise ImproperlyConfigured(
            'MODELTRANSLATION_FALLBACK_LANGUAGES: "%s" not in LANGUAGES setting.' % key)
    if not isinstance(value, (tuple, list)):
        raise ImproperlyConfigured(
            'MODELTRANSLATION_FALLBACK_LANGUAGES: value for key "%s" is not list nor tuple.' % key)
    for lang in value:
        if lang not in AVAILABLE_LANGUAGES:
            raise ImproperlyConfigured(
                'MODELTRANSLATION_FALLBACK_LANGUAGES: "%s" not in LANGUAGES setting.' % lang)
<<<<<<< HEAD
ENABLE_FALLBACKS = getattr(settings, 'MODELTRANSLATION_ENABLE_FALLBACKS', True)
=======
ENABLE_FALLBACKS = getattr(settings, 'MODELTRANSLATION_ENABLE_FALLBACKS', True)
>>>>>>> c326bcd9
<|MERGE_RESOLUTION|>--- conflicted
+++ resolved
@@ -44,8 +44,4 @@
         if lang not in AVAILABLE_LANGUAGES:
             raise ImproperlyConfigured(
                 'MODELTRANSLATION_FALLBACK_LANGUAGES: "%s" not in LANGUAGES setting.' % lang)
-<<<<<<< HEAD
-ENABLE_FALLBACKS = getattr(settings, 'MODELTRANSLATION_ENABLE_FALLBACKS', True)
-=======
-ENABLE_FALLBACKS = getattr(settings, 'MODELTRANSLATION_ENABLE_FALLBACKS', True)
->>>>>>> c326bcd9
+ENABLE_FALLBACKS = getattr(settings, 'MODELTRANSLATION_ENABLE_FALLBACKS', True)