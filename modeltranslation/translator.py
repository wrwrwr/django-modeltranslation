# -*- coding: utf-8 -*-
from django.conf import settings
from django.utils.six import with_metaclass
from django.db.models import Manager, ForeignKey
from django.db.models.base import ModelBase
from django.db.models.signals import post_init
from django.dispatch import receiver

from modeltranslation import settings as mt_settings
from modeltranslation.fields import (NONE, create_translation_field, TranslationFieldDescriptor,
                                     TranslatedRelationIdDescriptor)
from modeltranslation.manager import MultilingualManager, rewrite_lookup_key
from modeltranslation.utils import build_localized_fieldname


class AlreadyRegistered(Exception):
    pass


class NotRegistered(Exception):
    pass


class DescendantRegistered(Exception):
    pass


class FieldsAggregationMetaClass(type):
    """
    Metaclass to handle custom inheritance of fields between classes.
    """
    def __new__(cls, name, bases, attrs):
        attrs['fields'] = set(attrs.get('fields', ()))
        for base in bases:
            if isinstance(base, FieldsAggregationMetaClass):
                attrs['fields'].update(base.fields)
        attrs['fields'] = tuple(attrs['fields'])
        return super(FieldsAggregationMetaClass, cls).__new__(cls, name, bases, attrs)


class TranslationOptions(with_metaclass(FieldsAggregationMetaClass, object)):
    """
    Translatable fields are declared by registering a model using
    ``TranslationOptions`` class with appropriate ``fields`` attribute.
    Model-specific fallback values and languages can also be given as class
    attributes.

    Options instances hold info about translatable fields for a model and its
    superclasses. The ``local_fields`` and ``fields`` attributes are mappings
    from fields to sets of their translation fields; ``local_fields`` contains
    only those fields that are handled in the model's database table (those
    inherited from abstract superclasses, unless there is a concrete superclass
    in between in the inheritance chain), while ``fields`` also includes fields
    inherited from concrete supermodels (giving all translated fields available
    on a model).

    ``related`` attribute inform whether this model is related part of some relation
    with translated model. This model may be not translated itself.
    ``related_fields`` contains names of reverse lookup fields.
    """

    def __init__(self, model):
        """
        Create fields dicts without any translation fields.
        """
        self.model = model
        self.registered = False
        self.related = False
        self.local_fields = dict((f, set()) for f in self.fields)
        self.fields = dict((f, set()) for f in self.fields)
        self.related_fields = []

    def update(self, other):
        """
        Update with options from a superclass.
        """
        if other.model._meta.abstract:
            self.local_fields.update(other.local_fields)
        self.fields.update(other.fields)

    def add_translation_field(self, field, translation_field):
        """
        Add a new translation field to both fields dicts.
        """
        self.local_fields[field].add(translation_field)
        self.fields[field].add(translation_field)

    def get_field_names(self):
        """
        Return name of all fields that can be used in filtering.
        """
        return list(self.fields.keys()) + self.related_fields

    def __str__(self):
        local = tuple(self.local_fields.keys())
        inherited = tuple(set(self.fields.keys()) - set(local))
        return '%s: %s + %s' % (self.__class__.__name__, local, inherited)


def add_translation_fields(model, opts):
    """
    Monkey patches the original model class to provide additional fields for
    every language.

    Adds newly created translation fields to the given translation options.
    """
    for field_name in opts.local_fields.keys():
        for l in settings.LANGUAGES:
            # Create a dynamic translation field
            translation_field = create_translation_field(
                model=model, field_name=field_name, lang=l[0])
            # Construct the name for the localized field
            localized_field_name = build_localized_fieldname(field_name, l[0])
            # Check if the model already has a field by that name
            if hasattr(model, localized_field_name):
                raise ValueError(
                    "Error adding translation field. Model '%s' already contains a field named"
                    "'%s'." % (model._meta.object_name, localized_field_name))
            # This approach implements the translation fields as full valid
            # django model fields and therefore adds them via add_to_class
            model.add_to_class(localized_field_name, translation_field)
            opts.add_translation_field(field_name, translation_field)


def add_manager(model):
    """
    Monkey patches the original model to use MultilingualManager instead of
    default manager (``objects``).

    If model has a custom manager, then merge it with MultilingualManager.
    """
    if not hasattr(model, 'objects'):
        return
    current_manager = model.objects
    if isinstance(current_manager, MultilingualManager):
        return
    if current_manager.__class__ is Manager:
        current_manager.__class__ = MultilingualManager
    else:
        class NewMultilingualManager(MultilingualManager, current_manager.__class__):
            pass
        current_manager.__class__ = NewMultilingualManager


def patch_constructor(model):
    """
    Monkey patches the original model to rewrite fields names in __init__
    """
    old_init = model.__init__

    def new_init(self, *args, **kwargs):
        self._mt_init = True
        if not self._deferred:
            populate_translation_fields(self.__class__, kwargs)
            for key, val in list(kwargs.items()):
                new_key = rewrite_lookup_key(model, key)
                # Old key is intentionally left in case old_init wants to play with it
                kwargs.setdefault(new_key, val)
        old_init(self, *args, **kwargs)
    model.__init__ = new_init


@receiver(post_init)
def delete_mt_init(sender, instance, **kwargs):
    if hasattr(instance, '_mt_init'):
        del instance._mt_init


def patch_metaclass(model):
    """
    Monkey patches original model metaclass to exclude translated fields on deferred subclasses.
    """
    old_mcs = model.__class__

    class translation_deferred_mcs(old_mcs):
        """
        This metaclass is essential for deferred subclasses (obtained via only/defer) to work.

        When deferred subclass is created, some translated fields descriptors could be overridden
        by DeferredAttribute - which would cause translation retrieval to fail.
        Prevent this from happening with deleting those attributes from class being created.
        This metaclass would be called from django.db.models.query_utils.deferred_class_factory
        """
        def __new__(cls, name, bases, attrs):
            if attrs.get('_deferred', False):
                opts = translator.get_options_for_model(model)
                for field_name in opts.fields.keys():
                    attrs.pop(field_name, None)
            return super(translation_deferred_mcs, cls).__new__(cls, name, bases, attrs)
    # Assign to __metaclass__ wouldn't work, since metaclass search algorithm check for __class__.
    # http://docs.python.org/2/reference/datamodel.html#__metaclass__
    model.__class__ = translation_deferred_mcs


def delete_cache_fields(model):
    opts = model._meta
    cached_attrs = ('_field_cache', '_field_name_cache', '_name_map', 'fields', 'concrete_fields',
                    'local_concrete_fields')
    for attr in cached_attrs:
        try:
            delattr(opts, attr)
        except AttributeError:
            pass


def populate_translation_fields(sender, kwargs):
    """
    When models are created or loaded from fixtures, replicates values
    provided for translatable fields to some / all empty translation fields,
    according to the current population mode.

    Population is performed only on keys (field names) present in kwargs.
    Nothing is returned, but passed kwargs dictionary is altered.

    With ``mode`` set to:
    -- ``all``: fills all translation fields, skipping just those for
       which a translated value is also provided;
    -- ``default``: fills only the default translation (unless it is
       additionally provided);
    -- ``required``: like ``default``, but only if the original field is
       non-nullable;

    At least the ``required`` mode should be used when loading untranslated
    fixtures to keep the database consistent (note that Django management
    commands are normally forced to run with hardcoded ``en-us`` language
    active). The ``default`` mode is useful if you need to ensure fallback
    values are available, and ``all`` if you need to have all translations
    defined (for example to make lookups / filtering without resorting to
    query fallbacks).
    """
    populate = mt_settings.AUTO_POPULATE
    if not populate:
        return
    if populate is True:
        # What was meant by ``True`` is now called ``all``.
        populate = 'all'

    opts = translator.get_options_for_model(sender)
    for key, val in list(kwargs.items()):
        if key in opts.fields:
            if populate == 'all':
                # Set the value for every language.
                for translation_field in opts.fields[key]:
                    kwargs.setdefault(translation_field.name, val)
            elif populate == 'default':
                default = build_localized_fieldname(key, mt_settings.DEFAULT_LANGUAGE)
                kwargs.setdefault(default, val)
            elif populate == 'required':
                default = build_localized_fieldname(key, mt_settings.DEFAULT_LANGUAGE)
                if not sender._meta.get_field(key).null:
                    kwargs.setdefault(default, val)
            else:
                raise AttributeError("Unknown population mode '%s'." % populate)


class Translator(object):
    """
    A Translator object encapsulates an instance of a translator. Models are
    registered with the Translator using the register() method.
    """
    def __init__(self):
        # All seen models (model class -> ``TranslationOptions`` instance).
        self._registry = {}

    def register(self, model_or_iterable, opts_class=None, **options):
        """
        Registers the given model(s) with the given translation options.

        The model(s) should be Model classes, not instances.

        Fields declared for translation on a base class are inherited by
        subclasses. If the model or one of its subclasses is already
        registered for translation, this will raise an exception.
        """
        if isinstance(model_or_iterable, ModelBase):
            model_or_iterable = [model_or_iterable]

        for model in model_or_iterable:
            # Ensure that a base is not registered after a subclass (_registry
            # is closed with respect to taking bases, so we can just check if
            # we've seen the model).
            if model in self._registry:
                if self._registry[model].registered:
                    raise AlreadyRegistered(
                        'Model "%s" is already registered for translation' %
                        model.__name__)
                else:
                    descendants = [d.__name__ for d in self._registry.keys()
                                   if issubclass(d, model) and d != model]
                    raise DescendantRegistered(
                        'Model "%s" cannot be registered after its subclass'
                        ' "%s"' % (model.__name__, descendants[0]))

            # Find inherited fields and create options instance for the model.
            opts = self._get_options_for_model(model, opts_class, **options)

            # Mark the object explicitly as registered -- registry caches
            # options of all models, registered or not.
            opts.registered = True

            # Add translation fields to the model.
            add_translation_fields(model, opts)

            # Delete all fields cache for related model (parent and children)
            for related_obj in model._meta.get_all_related_objects():
                delete_cache_fields(related_obj.model)

            # Set MultilingualManager
            add_manager(model)

            # Patch __init__ to rewrite fields
            patch_constructor(model)

            # Patch __metaclass__ to allow deferring to work
            patch_metaclass(model)

            # Substitute original field with descriptor
            model_fallback_languages = getattr(opts, 'fallback_languages', None)
<<<<<<< HEAD
            model_fallback_values = getattr(opts, 'fallback_values', NONE)
            model_fallback_undefined = getattr(opts, 'fallback_undefined', NONE)
            for field_name in opts.local_fields.iterkeys():
                field = model._meta.get_field(field_name)
                if isinstance(model_fallback_values, dict):
                    field_fallback_value = model_fallback_values.get(field_name, NONE)
=======
            for field_name in opts.local_fields.keys():
                if model_fallback_values is None:
                    field_fallback_value = None
                elif isinstance(model_fallback_values, dict):
                    field_fallback_value = model_fallback_values.get(field_name, None)
>>>>>>> 1ba28241
                else:
                    field_fallback_value = model_fallback_values
                if isinstance(model_fallback_undefined, dict):
                    field_fallback_undefined = model_fallback_undefined.get(field_name, NONE)
                else:
                    field_fallback_undefined = model_fallback_undefined
                descriptor = TranslationFieldDescriptor(
                    field,
                    fallback_languages=model_fallback_languages,
                    fallback_value=field_fallback_value,
                    fallback_undefined=field_fallback_undefined)
                setattr(model, field_name, descriptor)
                if isinstance(field, ForeignKey):
                    # We need to use a special descriptor so that
                    # _id fields on translated ForeignKeys work
                    # as expected.
                    desc = TranslatedRelationIdDescriptor(field_name, model_fallback_languages)
                    setattr(model, field.get_attname(), desc)

                    # Set related field names on other model
                    if not field.rel.is_hidden():
                        other_opts = self._get_options_for_model(field.rel.to)
                        other_opts.related = True
                        other_opts.related_fields.append(field.related_query_name())
                        add_manager(field.rel.to)  # Add manager in case of non-registered model

    def unregister(self, model_or_iterable):
        """
        Unregisters the given model(s).

        If a model isn't registered, this will raise NotRegistered. If one of
        its subclasses is registered, DescendantRegistered will be raised.
        """
        if isinstance(model_or_iterable, ModelBase):
            model_or_iterable = [model_or_iterable]
        for model in model_or_iterable:
            # Check if the model is actually registered (``get_options_for_model``
            # throws an exception if it's not).
            self.get_options_for_model(model)
            # Invalidate all submodels options and forget about
            # the model itself.
            for desc, desc_opts in list(self._registry.items()):
                if not issubclass(desc, model):
                    continue
                if model != desc and desc_opts.registered:
                    # Allowing to unregister a base would necessitate
                    # repatching all submodels.
                    raise DescendantRegistered(
                        'You need to unregister descendant "%s" before'
                        ' unregistering its base "%s"' %
                        (desc.__name__, model.__name__))
                del self._registry[desc]

    def get_registered_models(self, abstract=True):
        """
        Returns a list of all registered models, or just concrete
        registered models.
        """
        return [model for (model, opts) in self._registry.items()
                if opts.registered and (not model._meta.abstract or abstract)]

    def _get_options_for_model(self, model, opts_class=None, **options):
        """
        Returns an instance of translation options with translated fields
        defined for the ``model`` and inherited from superclasses.
        """
        if model not in self._registry:
            # Create a new type for backwards compatibility.
            opts = type("%sTranslationOptions" % model.__name__,
                        (opts_class or TranslationOptions,), options)(model)

            # Fields for translation may be inherited from abstract
            # superclasses, so we need to look at all parents.
            for base in model.__bases__:
                if not hasattr(base, '_meta'):
                    # Things without _meta aren't functional models, so they're
                    # uninteresting parents.
                    continue
                opts.update(self._get_options_for_model(base))

            # Cache options for all models -- we may want to compute options
            # of registered subclasses of unregistered models.
            self._registry[model] = opts

        return self._registry[model]

    def get_options_for_model(self, model):
        """
        Thin wrapper around ``_get_options_for_model`` to preserve the
        semantic of throwing exception for models not directly registered.
        """
        opts = self._get_options_for_model(model)
        if not opts.registered and not opts.related:
            raise NotRegistered('The model "%s" is not registered for '
                                'translation' % model.__name__)
        return opts


# This global object represents the singleton translator object
translator = Translator()<|MERGE_RESOLUTION|>--- conflicted
+++ resolved
@@ -316,20 +316,12 @@
 
             # Substitute original field with descriptor
             model_fallback_languages = getattr(opts, 'fallback_languages', None)
-<<<<<<< HEAD
             model_fallback_values = getattr(opts, 'fallback_values', NONE)
             model_fallback_undefined = getattr(opts, 'fallback_undefined', NONE)
-            for field_name in opts.local_fields.iterkeys():
+            for field_name in opts.local_fields.keys():
                 field = model._meta.get_field(field_name)
                 if isinstance(model_fallback_values, dict):
                     field_fallback_value = model_fallback_values.get(field_name, NONE)
-=======
-            for field_name in opts.local_fields.keys():
-                if model_fallback_values is None:
-                    field_fallback_value = None
-                elif isinstance(model_fallback_values, dict):
-                    field_fallback_value = model_fallback_values.get(field_name, None)
->>>>>>> 1ba28241
                 else:
                     field_fallback_value = model_fallback_values
                 if isinstance(model_fallback_undefined, dict):
