# -*- coding: utf-8 -*-
"""
The idea of MultilingualManager is taken from
django-linguo by Zach Mathew

https://github.com/zmathew/django-linguo
"""
from django.db import models
from django.db.models import Q
from django.db.models.fields.related import RelatedField
from django.db.models.sql.constants import QUERY_TERMS
from django.db.models.sql.where import Constraint
from django.utils.tree import Node

<<<<<<< HEAD
from modeltranslation.utils import (build_localized_fieldname, get_language,
                                    resolution_order)
=======
>>>>>>> b195cb7a
from modeltranslation import settings
from modeltranslation.utils import build_localized_fieldname, get_language


_registry = {}


def get_translatable_fields_for_model(model):
    from modeltranslation import translator
    if model not in _registry:
        try:
            _registry[model] = dict(
                translator.translator.get_options_for_model(model).localized_fieldnames)
        except translator.NotRegistered:
            _registry[model] = None
    return _registry[model]


def rewrite_lookup_key(model, lookup_key, language=None):
    if language is None:
        language = get_language()
    translatable_fields = get_translatable_fields_for_model(model)
    if translatable_fields is not None:
        pieces = lookup_key.split('__')
        # If we are doing a lookup on a translatable field,
        # we want to rewrite it to the actual field name
        # For example, we want to rewrite "name__startswith" to "name_fr__startswith"
        if pieces[0] in translatable_fields:
<<<<<<< HEAD
            lookup_key = build_localized_fieldname(pieces[0], language)

=======
            lookup_key = build_localized_fieldname(pieces[0], get_language())
>>>>>>> b195cb7a
            remaining_lookup = '__'.join(pieces[1:])
            if remaining_lookup:
                lookup_key = '%s__%s' % (lookup_key, remaining_lookup)

    pieces = lookup_key.split('__')
    if len(pieces) > 1:
        # Check if we are doing a lookup to a related trans model
        fields_to_trans_models = get_fields_to_translatable_models(model)
        for field_to_trans, transmodel in fields_to_trans_models:
            if pieces[0] == field_to_trans:
                sub_lookup = '__'.join(pieces[1:])
                if sub_lookup:
                    sub_lookup = rewrite_lookup_key(transmodel, sub_lookup)
                    lookup_key = '%s__%s' % (pieces[0], sub_lookup)
                break

    return lookup_key


def _rewrite_with_fallbacks(model, lookup_fields, lookup_type, value, langs):
    fields = rewrite_lookup_key(model, lookup_fields, langs[0])
    isnull = '%s__isnull' % fields
    lookup = '%s__%s' % (fields, lookup_type)
    q = Q(**{isnull: False}) & Q(**{lookup: value})
    if len(langs) > 1:
        empty = Q(**{isnull: True}) | Q(**{fields: ''})
        fallback = _rewrite_with_fallbacks(model, lookup_fields, lookup_type,
                                           value, langs[1:])
        q |= empty & fallback
    return q

def rewrite_with_fallbacks(model, lookup, value):
    """
    Turns a lookup into a Q object comparing against the first language for
    which there is a non-empty value.

    Example:

        Suppose that the current language 'de' should fall back to 'en' and
        then to 'es', then:

            rewrite_with_fallbacks(model, 'title__startswith', 'foo')

        would give:

            title_de starts with 'foo' or (title_de is empty, but
                (title_en starts with 'foo' or (title_en is empty, but
                    (title_es starts with 'foo')))

        represented by a Q object, with value comparisons strenthened by
        a non-null check to handle negation.
    """
    parts = lookup.rsplit('__', 1)
    lookup_fields = parts[0]
    lookup_type = 'exact'
    if len(parts) > 1 and parts[1] in QUERY_TERMS:
        lookup_type = parts[1]
    if lookup_type == 'isnull':
        # Would require handling negation in a different manner.
        raise NotImplementedError('Fallbacks are not supported with isnull.')
    return _rewrite_with_fallbacks(model, lookup_fields, lookup_type, value,
                                   resolution_order(get_language()))


def rewrite_order_lookup_key(model, lookup_key):
    if lookup_key.startswith('-'):
        return '-' + rewrite_lookup_key(model, lookup_key[1:])
    else:
        return rewrite_lookup_key(model, lookup_key)


def get_fields_to_translatable_models(model):
    from modeltranslation.translator import translator
    results = []
    for field_name in translator.get_options_for_model(model).localized_fieldnames.keys():
        field_object, modelclass, direct, m2m = model._meta.get_field_by_name(field_name)
        if direct and isinstance(field_object, RelatedField):
            if get_translatable_fields_for_model(field_object.related.parent_model) is not None:
                results.append((field_name, field_object.related.parent_model))
    return results


class MultilingualQuerySet(models.query.QuerySet):

    def __init__(self, *args, **kwargs):
        super(MultilingualQuerySet, self).__init__(*args, **kwargs)
        self._post_init()

    def _post_init(self):
        # MultilingualManager.get_query_set overrides __class__ attribute,
        # so __init__ isn't guaranteed to be executed.
        self._rewrite = True
        self._fallbacks = False
        if self.model and (not self.query.order_by):
            if self.model._meta.ordering:
                # If we have default ordering specified on the model, set it now so that
                # it can be rewritten. Otherwise sql.compiler will grab it directly from _meta
                ordering = []
                for key in self.model._meta.ordering:
                    ordering.append(rewrite_order_lookup_key(self.model, key))
                self.query.add_ordering(*ordering)

    # This method was not present in django-linguo
    def _clone(self, *args, **kwargs):
        kwargs.setdefault('_rewrite', self._rewrite)
        kwargs.setdefault('_fallbacks', self._fallbacks)
        return super(MultilingualQuerySet, self)._clone(*args, **kwargs)

    # This method was not present in django-linguo
    def rewrite(self, mode=True):
        """
        Allows to disable any rewriting, thus making the query set
        behave almost like a standard Django ``QuerySet``.
        """
        return self._clone(_rewrite=mode)

    # This method was not present in django-linguo
    def fallbacks(self, enable=True):
        """
        Enable rewriting of some queries to account for fallback languages.

        On default no fallbacks are considered in lookups / filtering
        as applying them to all queries could cause some significant overhead.
        """
        return self._clone(_fallbacks=enable)

    def _rewrite_applied_operations(self):
        """
        Rewrite fields in already applied filters/ordering.
        Useful when converting any QuerySet into MultilingualQuerySet.
        """
        self._rewrite_where(self.query.where)
        self._rewrite_where(self.query.having)
        self._rewrite_order()

    def _rewrite_where(self, q):
        """
        Rewrite field names inside WHERE tree.
        """
        if isinstance(q, tuple) and isinstance(q[0], Constraint):
            c = q[0]
            new_name = rewrite_lookup_key(self.model, c.field.name)
            if c.field.name != new_name:
                c.field = self.model._meta.get_field(new_name)
                c.col = c.field.column
        if isinstance(q, Node):
            map(self._rewrite_where, q.children)

    def _rewrite_order(self):
        self.query.order_by = [rewrite_order_lookup_key(self.model, field_name)
                               for field_name in self.query.order_by]

    # This method was not present in django-linguo
    def _rewrite_q(self, q):
        """Rewrite field names inside Q call."""
        if isinstance(q, tuple) and len(q) == 2:
            if self._fallbacks and settings.ENABLE_FALLBACKS:
                return rewrite_with_fallbacks(self.model, q[0], q[1])
            else:
                return rewrite_lookup_key(self.model, q[0]), q[1]
        if isinstance(q, Node):
            q.children = map(self._rewrite_q, q.children)
        return q

    # This method was not present in django-linguo
    def _rewrite_f(self, q):
        """
        Rewrite field names inside F call.
        """
        if isinstance(q, models.F):
            q.name = rewrite_lookup_key(self.model, q.name)
            return q
        if isinstance(q, Node):
            q.children = map(self._rewrite_f, q.children)
        return q

    def _filter_or_exclude(self, negate, *args, **kwargs):
        if self._rewrite:
            return super(MultilingualQuerySet, self)._filter_or_exclude(
                negate, self._rewrite_q(Q(*args, **kwargs)))
        else:
            return super(MultilingualQuerySet, self)._filter_or_exclude(
                negate, *args, **kwargs)

    def order_by(self, *field_names):
        """
        Change translatable field names in an ``order_by`` argument
        to translation fields for the current language.
        """
        if not self._rewrite:
            return super(MultilingualQuerySet, self).order_by(*field_names)
        new_args = []
        for key in field_names:
            new_args.append(rewrite_order_lookup_key(self.model, key))
        return super(MultilingualQuerySet, self).order_by(*new_args)

    def update(self, **kwargs):
        if not self._rewrite:
            return super(MultilingualQuerySet, self).update(**kwargs)
        for key, val in kwargs.items():
            new_key = rewrite_lookup_key(self.model, key)
            del kwargs[key]
            kwargs[new_key] = self._rewrite_f(val)
        return super(MultilingualQuerySet, self).update(**kwargs)
    update.alters_data = True

    # This method was not present in django-linguo
    def create(self, **kwargs):
        populate = kwargs.pop('_populate', settings.AUTO_POPULATE)
        if populate:
            translatable_fields = get_translatable_fields_for_model(self.model)
            if translatable_fields is not None:
                for key, val in kwargs.items():
                    if key in translatable_fields:
                        # Try to add value in every language
                        for new_key in translatable_fields[key]:
                            kwargs.setdefault(new_key, val)
        # If not use populate feature, then normal rewriting will occur at model's __init__
        # That's why it is not performed here - no reason to rewrite twice.
        return super(MultilingualQuerySet, self).create(**kwargs)


class MultilingualManager(models.Manager):
    use_for_related_fields = True

    def rewrite(self, *args, **kwargs):
        return self.get_query_set().rewrite(*args, **kwargs)

    def fallbacks(self, *args, **kwargs):
        return self.get_query_set().fallbacks(*args, **kwargs)

    def get_query_set(self):
        qs = super(MultilingualManager, self).get_query_set()
        if qs.__class__ == models.query.QuerySet:
            qs.__class__ = MultilingualQuerySet
        else:
            class NewClass(qs.__class__, MultilingualQuerySet):
                pass
            NewClass.__name__ = 'Multilingual%s' % qs.__class__.__name__
            qs.__class__ = NewClass
        qs._post_init()
        qs._rewrite_applied_operations()
        return qs<|MERGE_RESOLUTION|>--- conflicted
+++ resolved
@@ -12,13 +12,9 @@
 from django.db.models.sql.where import Constraint
 from django.utils.tree import Node
 
-<<<<<<< HEAD
+from modeltranslation import settings
 from modeltranslation.utils import (build_localized_fieldname, get_language,
                                     resolution_order)
-=======
->>>>>>> b195cb7a
-from modeltranslation import settings
-from modeltranslation.utils import build_localized_fieldname, get_language
 
 
 _registry = {}
@@ -45,12 +41,7 @@
         # we want to rewrite it to the actual field name
         # For example, we want to rewrite "name__startswith" to "name_fr__startswith"
         if pieces[0] in translatable_fields:
-<<<<<<< HEAD
             lookup_key = build_localized_fieldname(pieces[0], language)
-
-=======
-            lookup_key = build_localized_fieldname(pieces[0], get_language())
->>>>>>> b195cb7a
             remaining_lookup = '__'.join(pieces[1:])
             if remaining_lookup:
                 lookup_key = '%s__%s' % (lookup_key, remaining_lookup)
@@ -77,8 +68,7 @@
     q = Q(**{isnull: False}) & Q(**{lookup: value})
     if len(langs) > 1:
         empty = Q(**{isnull: True}) | Q(**{fields: ''})
-        fallback = _rewrite_with_fallbacks(model, lookup_fields, lookup_type,
-                                           value, langs[1:])
+        fallback = _rewrite_with_fallbacks(model, lookup_fields, lookup_type, value, langs[1:])
         q |= empty & fallback
     return q
 
