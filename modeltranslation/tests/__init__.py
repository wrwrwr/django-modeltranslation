# -*- coding: utf-8 -*-
import datetime
from decimal import Decimal
import os
import shutil
import imp

from django import forms
from django.conf import settings as django_settings
from django.contrib.admin.sites import AdminSite
from django.contrib.auth.models import User
from django.core.exceptions import ValidationError, ImproperlyConfigured
from django.core.files.base import ContentFile
from django.core.files.storage import default_storage
from django.core.management import call_command
from django.db import IntegrityError
from django.db.models import Q, F
from django.db.models.loading import AppCache
from django.test import TestCase
from django.test.utils import override_settings
from django.utils import six
from django.utils.translation import get_language, override, trans_real

from modeltranslation import admin, settings as mt_settings, translator
from modeltranslation.forms import TranslationModelForm
from modeltranslation.models import autodiscover
from modeltranslation.tests import models
from modeltranslation.tests.translation import (FallbackModel2TranslationOptions,
                                                FieldInheritanceCTranslationOptions,
                                                FieldInheritanceETranslationOptions)
from modeltranslation.tests.test_settings import TEST_SETTINGS
from modeltranslation.utils import (build_css_class, build_localized_fieldname,
                                    auto_populate, fallbacks)


# None of the following tests really depend on the content of the request,
# so we'll just pass in None.
request = None

<<<<<<< HEAD
# How many models are registered for tests.
TEST_MODELS = 25
=======
# How much models are registered for tests.
TEST_MODELS = 23
>>>>>>> 47c717f5


class reload_override_settings(override_settings):
    """Context manager that not only override settings, but also reload modeltranslation conf."""
    def __enter__(self):
        super(reload_override_settings, self).__enter__()
        imp.reload(mt_settings)

    def __exit__(self, exc_type, exc_value, traceback):
        super(reload_override_settings, self).__exit__(exc_type, exc_value, traceback)
        imp.reload(mt_settings)


# In this test suite fallback language is turned off. This context manager temporarily turns it on.
def default_fallback():
    return reload_override_settings(
        MODELTRANSLATION_FALLBACK_LANGUAGES=(mt_settings.DEFAULT_LANGUAGE,))


@override_settings(**TEST_SETTINGS)
class ModeltranslationTestBase(TestCase):
    urls = 'modeltranslation.tests.urls'
    cache = AppCache()
    synced = False

    @classmethod
    def setUpClass(cls):
        """
        Prepare database:
        * Call syncdb to create tables for tests.models (since during
        default testrunner's db creation modeltranslation.tests was not in INSTALLED_APPS
        """
        super(ModeltranslationTestBase, cls).setUpClass()
        if not ModeltranslationTestBase.synced:
            # In order to perform only one syncdb
            ModeltranslationTestBase.synced = True
            with override_settings(**TEST_SETTINGS):
                import sys

                # 1. Reload translation in case USE_I18N was False
                from django.utils import translation
                imp.reload(translation)

                # 2. Reload MT because LANGUAGES likely changed.
                imp.reload(mt_settings)
                imp.reload(translator)
                imp.reload(admin)

                # 3. Reset test models (because autodiscover have already run, those models
                #    have translation fields, but for languages previously defined. We want
                #    to be sure that 'de' and 'en' are available)
                del cls.cache.app_models['tests']
                imp.reload(models)
                cls.cache.load_app('modeltranslation.tests')
                sys.modules.pop('modeltranslation.tests.translation', None)

                # 4. Autodiscover
                from modeltranslation import models as aut_models
                imp.reload(aut_models)

                # 5. Syncdb (``migrate=False`` in case of south)
                from django.db import connections, DEFAULT_DB_ALIAS
                call_command('syncdb', verbosity=0, migrate=False, interactive=False,
                             database=connections[DEFAULT_DB_ALIAS].alias, load_initial_data=False)

    def setUp(self):
        self._old_language = get_language()
        trans_real.activate('de')

    def tearDown(self):
        trans_real.activate(self._old_language)


class TestAutodiscover(ModeltranslationTestBase):
    # The way the ``override_settings`` works on ``TestCase`` is wicked;
    # it patches ``_pre_setup`` and ``_post_teardown`` methods.
    # Because of this, if class B extends class A and both are ``override_settings``'ed,
    # class B settings would be overwritten by class A settings (if some keys clash).
    # To solve this, override some settings after parents ``_pre_setup`` is called.
    def _pre_setup(self):
        super(TestAutodiscover, self)._pre_setup()
        # Add test_app to INSTALLED_APPS
        new_installed_apps = django_settings.INSTALLED_APPS + ('modeltranslation.tests.test_app',)
        self.__override = override_settings(INSTALLED_APPS=new_installed_apps)
        self.__override.enable()

    def _post_teardown(self):
        self.__override.disable()
        imp.reload(mt_settings)  # restore mt_settings.FALLBACK_LANGUAGES
        super(TestAutodiscover, self)._post_teardown()

    @classmethod
    def setUpClass(cls):
        """Save registry (and restore it after tests)."""
        super(TestAutodiscover, cls).setUpClass()
        from copy import copy
        from modeltranslation.translator import translator
        cls.registry_cpy = copy(translator._registry)

    @classmethod
    def tearDownClass(cls):
        from modeltranslation.translator import translator
        translator._registry = cls.registry_cpy
        super(TestAutodiscover, cls).tearDownClass()

    def tearDown(self):
        import sys
        # Rollback model classes
        del self.cache.app_models['test_app']
        from .test_app import models
        imp.reload(models)
        # Delete translation modules from import cache
        sys.modules.pop('modeltranslation.tests.test_app.translation', None)
        sys.modules.pop('modeltranslation.tests.project_translation', None)
        super(TestAutodiscover, self).tearDown()

    def check_news(self):
        from .test_app.models import News
        fields = dir(News())
        self.assertIn('title', fields)
        self.assertIn('title_en', fields)
        self.assertIn('title_de', fields)
        self.assertIn('visits', fields)
        self.assertNotIn('visits_en', fields)
        self.assertNotIn('visits_de', fields)

    def check_other(self, present=True):
        from .test_app.models import Other
        fields = dir(Other())
        self.assertIn('name', fields)
        if present:
            self.assertIn('name_en', fields)
            self.assertIn('name_de', fields)
        else:
            self.assertNotIn('name_en', fields)
            self.assertNotIn('name_de', fields)

    def test_simple(self):
        """Check if translation is imported for installed apps."""
        autodiscover()
        self.check_news()
        self.check_other(present=False)

    @reload_override_settings(
        MODELTRANSLATION_TRANSLATION_FILES=('modeltranslation.tests.project_translation',)
    )
    def test_global(self):
        """Check if translation is imported for global translation file."""
        autodiscover()
        self.check_news()
        self.check_other()

    @reload_override_settings(
        MODELTRANSLATION_TRANSLATION_FILES=('modeltranslation.tests.test_app.translation',)
    )
    def test_duplication(self):
        """Check if there is no problem with duplicated filenames."""
        autodiscover()
        self.check_news()


class ModeltranslationTest(ModeltranslationTestBase):
    """Basic tests for the modeltranslation application."""
    def test_registration(self):
        langs = tuple(l[0] for l in django_settings.LANGUAGES)
        self.assertEqual(langs, tuple(mt_settings.AVAILABLE_LANGUAGES))
        self.assertEqual(2, len(langs))
        self.assertTrue('de' in langs)
        self.assertTrue('en' in langs)
        self.assertTrue(translator.translator)

        # Check that all models are registered for translation
        self.assertEqual(len(translator.translator.get_registered_models()), TEST_MODELS)

        # Try to unregister a model that is not registered
        self.assertRaises(translator.NotRegistered,
                          translator.translator.unregister, models.BasePage)

        # Try to get options for a model that is not registered
        self.assertRaises(translator.NotRegistered,
                          translator.translator.get_options_for_model, User)

        # Ensure that a base can't be registered after a subclass.
        self.assertRaises(translator.DescendantRegistered,
                          translator.translator.register, models.BasePage)

        # Or unregistered before it.
        self.assertRaises(translator.DescendantRegistered,
                          translator.translator.unregister, models.Slugged)

    def test_fields(self):
        field_names = dir(models.TestModel())
        self.assertTrue('id' in field_names)
        self.assertTrue('title' in field_names)
        self.assertTrue('title_de' in field_names)
        self.assertTrue('title_en' in field_names)
        self.assertTrue('text' in field_names)
        self.assertTrue('text_de' in field_names)
        self.assertTrue('text_en' in field_names)
        self.assertTrue('url' in field_names)
        self.assertTrue('url_de' in field_names)
        self.assertTrue('url_en' in field_names)
        self.assertTrue('email' in field_names)
        self.assertTrue('email_de' in field_names)
        self.assertTrue('email_en' in field_names)

    def test_verbose_name(self):
        verbose_name = models.TestModel._meta.get_field('title_de').verbose_name
        self.assertEqual(six.text_type(verbose_name), 'title [de]')

    def test_descriptor_introspection(self):
        # See Django #8248
        try:
            models.TestModel.title
            models.TestModel.title.__doc__
            self.assertTrue(True)
        except:
            self.fail('Descriptor accessed on class should return itself.')

    def test_fields_hashes(self):
        opts = models.TestModel._meta
        orig = opts.get_field('title')
        en = opts.get_field('title_en')
        de = opts.get_field('title_de')
        # Translation field retain creation_counters
        self.assertEqual(orig.creation_counter, en.creation_counter)
        self.assertEqual(orig.creation_counter, de.creation_counter)
        # But they compare unequal
        self.assertNotEqual(orig, en)
        self.assertNotEqual(orig, de)
        self.assertNotEqual(en, de)
        # Their hashes too
        self.assertNotEqual(hash(orig), hash(en))
        self.assertNotEqual(hash(orig), hash(de))
        self.assertNotEqual(hash(en), hash(de))
        self.assertEqual(3, len(set([orig, en, de])))
        # TranslationFields can compare equal if they have the same language
        de.language = 'en'
        self.assertNotEqual(orig, de)
        self.assertEqual(en, de)
        self.assertEqual(hash(en), hash(de))
        self.assertEqual(2, len(set([orig, en, de])))
        de.language = 'de'

    def test_set_translation(self):
        """This test briefly shows main modeltranslation features."""
        self.assertEqual(get_language(), 'de')
        title_de = "title de"
        title_en = "title en"

        # The original field "title" passed in the constructor is
        # populated for the current language field: "title_de".
        inst2 = models.TestModel(title=title_de)
        self.assertEqual(inst2.title, title_de)
        self.assertEqual(inst2.title_en, None)
        self.assertEqual(inst2.title_de, title_de)

        # So creating object is language-aware
        with override('en'):
            inst2 = models.TestModel(title=title_en)
            self.assertEqual(inst2.title, title_en)
            self.assertEqual(inst2.title_en, title_en)
            self.assertEqual(inst2.title_de, None)

        # Value from original field is presented in current language:
        inst2 = models.TestModel(title_de=title_de, title_en=title_en)
        self.assertEqual(inst2.title, title_de)
        with override('en'):
            self.assertEqual(inst2.title, title_en)

        # Changes made via original field affect current language field:
        inst2.title = 'foo'
        self.assertEqual(inst2.title, 'foo')
        self.assertEqual(inst2.title_en, title_en)
        self.assertEqual(inst2.title_de, 'foo')
        with override('en'):
            inst2.title = 'bar'
            self.assertEqual(inst2.title, 'bar')
            self.assertEqual(inst2.title_en, 'bar')
            self.assertEqual(inst2.title_de, 'foo')
        self.assertEqual(inst2.title, 'foo')

        # When conflict, language field wins with original field
        inst2 = models.TestModel(title='foo', title_de=title_de, title_en=title_en)
        self.assertEqual(inst2.title, title_de)
        self.assertEqual(inst2.title_en, title_en)
        self.assertEqual(inst2.title_de, title_de)

        # Creating model and assigning only one language
        inst1 = models.TestModel(title_en=title_en)
        # Please note: '' and not None, because descriptor falls back to field default value
        self.assertEqual(inst1.title, '')
        self.assertEqual(inst1.title_en, title_en)
        self.assertEqual(inst1.title_de, None)
        # Assign current language value - de
        inst1.title = title_de
        self.assertEqual(inst1.title, title_de)
        self.assertEqual(inst1.title_en, title_en)
        self.assertEqual(inst1.title_de, title_de)
        inst1.save()

        # Check that the translation fields are correctly saved and provide the
        # correct value when retrieving them again.
        n = models.TestModel.objects.get(title=title_de)
        self.assertEqual(n.title, title_de)
        self.assertEqual(n.title_en, title_en)
        self.assertEqual(n.title_de, title_de)

        # Queries are also language-aware:
        self.assertEqual(1, models.TestModel.objects.filter(title=title_de).count())
        with override('en'):
            self.assertEqual(0, models.TestModel.objects.filter(title=title_de).count())

    def test_fallback_language(self):
        # Present what happens if current language field is empty
        self.assertEqual(get_language(), 'de')
        title_de = "title de"

        # Create model with value in de only...
        inst2 = models.TestModel(title=title_de)
        self.assertEqual(inst2.title, title_de)
        self.assertEqual(inst2.title_en, None)
        self.assertEqual(inst2.title_de, title_de)

        # In this test environment, fallback language is not set. So return value for en
        # will be field's default: ''
        with override('en'):
            self.assertEqual(inst2.title, '')
            self.assertEqual(inst2.title_en, None)  # Language field access returns real value

        # However, by default FALLBACK_LANGUAGES is set to DEFAULT_LANGUAGE
        with default_fallback():

            # No change here...
            self.assertEqual(inst2.title, title_de)

            # ... but for empty en fall back to de
            with override('en'):
                self.assertEqual(inst2.title, title_de)
                self.assertEqual(inst2.title_en, None)  # Still real value

    def test_fallback_values_1(self):
        """
        If ``fallback_values`` is set to string, all untranslated fields would
        return this string.
        """
        title1_de = "title de"
        n = models.FallbackModel(title=title1_de)
        n.save()
        n = models.FallbackModel.objects.get(title=title1_de)
        self.assertEqual(n.title, title1_de)
        trans_real.activate("en")
        self.assertEqual(n.title, "fallback")

    def test_fallback_values_2(self):
        """
        If ``fallback_values`` is set to ``dict``, all untranslated fields in
        ``dict`` would return this mapped value. Fields not in ``dict`` would
        return default translation.
        """
        title1_de = "title de"
        text1_de = "text in german"
        n = models.FallbackModel2(title=title1_de, text=text1_de)
        n.save()
        n = models.FallbackModel2.objects.get(title=title1_de)
        trans_real.activate("en")
        self.assertEqual(n.title, '')  # Falling back to default field value
        self.assertEqual(
            n.text,
            FallbackModel2TranslationOptions.fallback_values['text'])

    def _compare_instances(self, x, y, field):
        self.assertEqual(getattr(x, field), getattr(y, field),
                         "Constructor diff on field %s." % field)

    def _test_constructor(self, keywords):
        n = models.TestModel(**keywords)
        m = models.TestModel.objects.create(**keywords)
        opts = translator.translator.get_options_for_model(models.TestModel)
        for base_field, trans_fields in opts.fields.items():
            self._compare_instances(n, m, base_field)
            for lang_field in trans_fields:
                self._compare_instances(n, m, lang_field.name)

    def test_constructor(self):
        """
        Ensure that model constructor behaves exactly the same as objects.create
        """
        # test different arguments compositions
        keywords = dict(
            # original only
            title='title',
            # both languages + original
            email='q@q.qq', email_de='d@d.dd', email_en='e@e.ee',
            # both languages without original
            text_en='text en', text_de='text de',
        )
        self._test_constructor(keywords)

        keywords = dict(
            # only current language
            title_de='title',
            # only not current language
            url_en='http://www.google.com',
            # original + current
            text='text def', text_de='text de',
            # original + not current
            email='q@q.qq', email_en='e@e.ee',
        )
        self._test_constructor(keywords)

    def test_unique_nullable_field(self):
        models.UniqueNullableModel.objects.create()
        models.UniqueNullableModel.objects.create()
        models.UniqueNullableModel.objects.create(title=None)
        models.UniqueNullableModel.objects.create(title=None)

        models.UniqueNullableModel.objects.create(title='')
        self.assertRaises(IntegrityError, models.UniqueNullableModel.objects.create, title='')
        models.UniqueNullableModel.objects.create(title='foo')
        self.assertRaises(IntegrityError, models.UniqueNullableModel.objects.create, title='foo')


class FallbackTests(ModeltranslationTestBase):
    test_fallback = {
        'default': ('de',),
        'de': ('en',)
    }

    def test_settings(self):
        # Initial
        self.assertEqual(mt_settings.FALLBACK_LANGUAGES, {'default': ()})
        # Tuple/list
        with reload_override_settings(MODELTRANSLATION_FALLBACK_LANGUAGES=('de',)):
            self.assertEqual(mt_settings.FALLBACK_LANGUAGES, {'default': ('de',)})
        # Whole dict
        with reload_override_settings(MODELTRANSLATION_FALLBACK_LANGUAGES=self.test_fallback):
            self.assertEqual(mt_settings.FALLBACK_LANGUAGES, self.test_fallback)
        # Improper language raises error
        config = {'default': (), 'fr': ('en',)}
        with override_settings(MODELTRANSLATION_FALLBACK_LANGUAGES=config):
            self.assertRaises(ImproperlyConfigured, lambda: imp.reload(mt_settings))
        imp.reload(mt_settings)

    def test_resolution_order(self):
        from modeltranslation.utils import resolution_order
        with reload_override_settings(MODELTRANSLATION_FALLBACK_LANGUAGES=self.test_fallback):
            self.assertEqual(('en', 'de'), resolution_order('en'))
            self.assertEqual(('de', 'en'), resolution_order('de'))
            # Overriding
            config = {'default': ()}
            self.assertEqual(('en',), resolution_order('en', config))
            self.assertEqual(('de', 'en'), resolution_order('de', config))
            # Uniqueness
            config = {'de': ('en', 'de')}
            self.assertEqual(('en', 'de'), resolution_order('en', config))
            self.assertEqual(('de', 'en'), resolution_order('de', config))

            # Default fallbacks are always used at the end
            # That's it: fallbacks specified for a language don't replace defaults,
            # but just are prepended
            config = {'default': ('en', 'de'), 'de': ()}
            self.assertEqual(('en', 'de'), resolution_order('en', config))
            self.assertEqual(('de', 'en'), resolution_order('de', config))
            # What one may have expected
            self.assertNotEqual(('de',), resolution_order('de', config))

            # To completely override settings, one should override all keys
            config = {'default': (), 'de': ()}
            self.assertEqual(('en',), resolution_order('en', config))
            self.assertEqual(('de',), resolution_order('de', config))

    def test_fallback_languages(self):
        with reload_override_settings(MODELTRANSLATION_FALLBACK_LANGUAGES=self.test_fallback):
            title_de = 'title de'
            title_en = 'title en'
            n = models.TestModel(title=title_de)
            self.assertEqual(n.title_de, title_de)
            self.assertEqual(n.title_en, None)
            self.assertEqual(n.title, title_de)
            trans_real.activate('en')
            self.assertEqual(n.title, title_de)  # since default fallback is de

            n = models.TestModel(title=title_en)
            self.assertEqual(n.title_de, None)
            self.assertEqual(n.title_en, title_en)
            self.assertEqual(n.title, title_en)
            trans_real.activate('de')
            self.assertEqual(n.title, title_en)  # since fallback for de is en

            n.title_en = None
            self.assertEqual(n.title, '')  # if all fallbacks fail, return field.get_default()

    def test_fallbacks_toggle(self):
        with reload_override_settings(MODELTRANSLATION_FALLBACK_LANGUAGES=self.test_fallback):
            m = models.TestModel(title='foo')
            with fallbacks(True):
                self.assertEqual(m.title_de, 'foo')
                self.assertEqual(m.title_en, None)
                self.assertEqual(m.title, 'foo')
                with override('en'):
                    self.assertEqual(m.title, 'foo')
            with fallbacks(False):
                self.assertEqual(m.title_de, 'foo')
                self.assertEqual(m.title_en, None)
                self.assertEqual(m.title, 'foo')
                with override('en'):
                    self.assertEqual(m.title, '')  # '' is the default


class FileFieldsTest(ModeltranslationTestBase):

    def tearDown(self):
        if default_storage.exists('modeltranslation_tests'):
            # With FileSystemStorage uploading files creates a new directory,
            # that's not automatically removed upon their deletion.
            tests_dir = default_storage.path('modeltranslation_tests')
            if os.path.isdir(tests_dir):
                shutil.rmtree(tests_dir)
        super(FileFieldsTest, self).tearDown()

    def test_translated_models(self):
        field_names = dir(models.FileFieldsModel())
        self.assertTrue('id' in field_names)
        self.assertTrue('title' in field_names)
        self.assertTrue('title_de' in field_names)
        self.assertTrue('title_en' in field_names)
        self.assertTrue('file' in field_names)
        self.assertTrue('file_de' in field_names)
        self.assertTrue('file_en' in field_names)
        self.assertTrue('image' in field_names)
        self.assertTrue('image_de' in field_names)
        self.assertTrue('image_en' in field_names)

    def _file_factory(self, name, content):
        try:
            return ContentFile(content, name=name)
        except TypeError:  # In Django 1.3 ContentFile had no name parameter
            file = ContentFile(content)
            file.name = name
            return file

    def test_translated_models_instance(self):
        inst = models.FileFieldsModel(title="Testtitle")

        trans_real.activate("en")
        inst.title = 'title_en'
        inst.file = 'a_en'
        inst.file.save('b_en', ContentFile('file in english'))
        inst.image = self._file_factory('i_en.jpg', 'image in english')  # Direct assign

        trans_real.activate("de")
        inst.title = 'title_de'
        inst.file = 'a_de'
        inst.file.save('b_de', ContentFile('file in german'))
        inst.image = self._file_factory('i_de.jpg', 'image in german')

        inst.save()

        trans_real.activate("en")
        self.assertEqual(inst.title, 'title_en')
        self.assertTrue(inst.file.name.count('b_en') > 0)
        self.assertEqual(inst.file.read(), b'file in english')
        self.assertTrue(inst.image.name.count('i_en') > 0)
        self.assertEqual(inst.image.read(), b'image in english')

        # Check if file was actually created in the global storage.
        self.assertTrue(default_storage.exists(inst.file))
        self.assertTrue(inst.file.size > 0)
        self.assertTrue(default_storage.exists(inst.image))
        self.assertTrue(inst.image.size > 0)

        trans_real.activate("de")
        self.assertEqual(inst.title, 'title_de')
        self.assertTrue(inst.file.name.count('b_de') > 0)
        self.assertEqual(inst.file.read(), b'file in german')
        self.assertTrue(inst.image.name.count('i_de') > 0)
        self.assertEqual(inst.image.read(), b'image in german')

        inst.file_en.delete()
        inst.image_en.delete()
        inst.file_de.delete()
        inst.image_de.delete()


class ForeignKeyFieldsTest(ModeltranslationTestBase):

    def test_translated_models(self):
        field_names = dir(models.ForeignKeyModel())
        self.assertTrue('id' in field_names)
        for f in ('test', 'test_de', 'test_en', 'optional', 'optional_en', 'optional_de'):
            self.assertTrue(f in field_names)
            self.assertTrue('%s_id' % f in field_names)

    def test_db_column_names(self):
        meta = models.ForeignKeyModel._meta

        # Make sure the correct database columns always get used:
        attname, col = meta.get_field('test').get_attname_column()
        self.assertEqual(attname, 'test_id')
        self.assertEqual(attname, col)

        attname, col = meta.get_field('test_en').get_attname_column()
        self.assertEqual(attname, 'test_en_id')
        self.assertEqual(attname, col)

        attname, col = meta.get_field('test_de').get_attname_column()
        self.assertEqual(attname, 'test_de_id')
        self.assertEqual(attname, col)

    def test_translated_models_instance(self):
        test_inst1 = models.TestModel(title_en='title1_en', title_de='title1_de')
        test_inst1.save()
        test_inst2 = models.TestModel(title_en='title2_en', title_de='title2_de')
        test_inst2.save()
        inst = models.ForeignKeyModel()

        trans_real.activate("de")
        inst.test = test_inst1
        inst.optional = None

        trans_real.activate("en")
        # Test assigning relation by ID:
        inst.optional_id = test_inst2.pk
        inst.save()

        trans_real.activate("de")
        self.assertEqual(inst.test_id, test_inst1.pk)
        self.assertEqual(inst.test.title, 'title1_de')
        self.assertEqual(inst.test_de_id, test_inst1.pk)
        self.assertEqual(inst.test_de.title, 'title1_de')
        self.assertEqual(inst.optional, None)

        # Test fallbacks:
        trans_real.activate("en")
        with default_fallback():
            self.assertEqual(inst.test_id, test_inst1.pk)
            self.assertEqual(inst.test.pk, test_inst1.pk)
            self.assertEqual(inst.test.title, 'title1_en')

        # Test English:
        self.assertEqual(inst.optional_id, test_inst2.pk)
        self.assertEqual(inst.optional.title, 'title2_en')
        self.assertEqual(inst.optional_en_id, test_inst2.pk)
        self.assertEqual(inst.optional_en.title, 'title2_en')

        # Check filtering in direct way + lookup spanning
        inst.test_en = test_inst2
        inst.save()
        manager = models.ForeignKeyModel.objects

        trans_real.activate("de")
        self.assertEqual(manager.filter(test=test_inst1).count(), 1)
        self.assertEqual(manager.filter(test_en=test_inst1).count(), 0)
        self.assertEqual(manager.filter(test_de=test_inst1).count(), 1)
        self.assertEqual(manager.filter(test=test_inst2).count(), 0)
        self.assertEqual(manager.filter(test_en=test_inst2).count(), 1)
        self.assertEqual(manager.filter(test_de=test_inst2).count(), 0)
        self.assertEqual(manager.filter(test__title='title1_de').count(), 1)
        self.assertEqual(manager.filter(test__title='title1_en').count(), 0)
        self.assertEqual(manager.filter(test__title_en='title1_en').count(), 1)
        trans_real.activate("en")
        self.assertEqual(manager.filter(test=test_inst1).count(), 0)
        self.assertEqual(manager.filter(test_en=test_inst1).count(), 0)
        self.assertEqual(manager.filter(test_de=test_inst1).count(), 1)
        self.assertEqual(manager.filter(test=test_inst2).count(), 1)
        self.assertEqual(manager.filter(test_en=test_inst2).count(), 1)
        self.assertEqual(manager.filter(test_de=test_inst2).count(), 0)
        self.assertEqual(manager.filter(test__title='title2_en').count(), 1)
        self.assertEqual(manager.filter(test__title='title2_de').count(), 0)
        self.assertEqual(manager.filter(test__title_de='title2_de').count(), 1)

    def test_reverse_relations(self):
        test_inst = models.TestModel(title_en='title_en', title_de='title_de')
        test_inst.save()

        # Instantiate many 'ForeignKeyModel' instances:
        fk_inst_both = models.ForeignKeyModel(title_en='f_title_en', title_de='f_title_de',
                                              test_de=test_inst, test_en=test_inst)
        fk_inst_both.save()
        fk_inst_de = models.ForeignKeyModel(title_en='f_title_en', title_de='f_title_de',
                                            test_de_id=test_inst.pk)
        fk_inst_de.save()
        fk_inst_en = models.ForeignKeyModel(title_en='f_title_en', title_de='f_title_de',
                                            test_en=test_inst)
        fk_inst_en.save()

        fk_option_de = models.ForeignKeyModel.objects.create(optional_de=test_inst)
        fk_option_en = models.ForeignKeyModel.objects.create(optional_en=test_inst)

        # Check that the reverse accessors are created on the model:
        # Explicit related_name
        testmodel_fields = models.TestModel._meta.get_all_field_names()
        testmodel_methods = dir(models.TestModel)
        self.assertIn('test_fks',    testmodel_fields)
        self.assertIn('test_fks_de', testmodel_fields)
        self.assertIn('test_fks_en', testmodel_fields)
        self.assertIn('test_fks',    testmodel_methods)
        self.assertIn('test_fks_de', testmodel_methods)
        self.assertIn('test_fks_en', testmodel_methods)
        # Implicit related_name: manager descriptor name != query field name
        self.assertIn('foreignkeymodel',    testmodel_fields)
        self.assertIn('foreignkeymodel_de', testmodel_fields)
        self.assertIn('foreignkeymodel_en', testmodel_fields)
        self.assertIn('foreignkeymodel_set',    testmodel_methods)
        self.assertIn('foreignkeymodel_set_de', testmodel_methods)
        self.assertIn('foreignkeymodel_set_en', testmodel_methods)

        # Check the German reverse accessor:
        self.assertIn(fk_inst_both, test_inst.test_fks_de.all())
        self.assertIn(fk_inst_de, test_inst.test_fks_de.all())
        self.assertNotIn(fk_inst_en, test_inst.test_fks_de.all())

        # Check the English reverse accessor:
        self.assertIn(fk_inst_both, test_inst.test_fks_en.all())
        self.assertIn(fk_inst_en, test_inst.test_fks_en.all())
        self.assertNotIn(fk_inst_de, test_inst.test_fks_en.all())

        # Check the default reverse accessor:
        trans_real.activate("de")
        self.assertIn(fk_inst_de,    test_inst.test_fks.all())
        self.assertNotIn(fk_inst_en, test_inst.test_fks.all())
        trans_real.activate("en")
        self.assertIn(fk_inst_en,    test_inst.test_fks.all())
        self.assertNotIn(fk_inst_de, test_inst.test_fks.all())

        # Check implicit related_name reverse accessor:
        self.assertIn(fk_option_en, test_inst.foreignkeymodel_set.all())

        # Check filtering in reverse way + lookup spanning:
        manager = models.TestModel.objects
        trans_real.activate("de")
        self.assertEqual(manager.filter(test_fks=fk_inst_both).count(), 1)
        self.assertEqual(manager.filter(test_fks=fk_inst_de).count(), 1)
        self.assertEqual(manager.filter(test_fks__id=fk_inst_de.pk).count(), 1)
        self.assertEqual(manager.filter(test_fks=fk_inst_en).count(), 0)
        self.assertEqual(manager.filter(test_fks_en=fk_inst_en).count(), 1)
        self.assertEqual(manager.filter(foreignkeymodel=fk_option_de).count(), 1)
        self.assertEqual(manager.filter(foreignkeymodel=fk_option_en).count(), 0)
        self.assertEqual(manager.filter(foreignkeymodel_en=fk_option_en).count(), 1)
        self.assertEqual(manager.filter(test_fks__title='f_title_de').distinct().count(), 1)
        self.assertEqual(manager.filter(test_fks__title='f_title_en').distinct().count(), 0)
        self.assertEqual(manager.filter(test_fks__title_en='f_title_en').distinct().count(), 1)
        trans_real.activate("en")
        self.assertEqual(manager.filter(test_fks=fk_inst_both).count(), 1)
        self.assertEqual(manager.filter(test_fks=fk_inst_en).count(), 1)
        self.assertEqual(manager.filter(test_fks__id=fk_inst_en.pk).count(), 1)
        self.assertEqual(manager.filter(test_fks=fk_inst_de).count(), 0)
        self.assertEqual(manager.filter(test_fks_de=fk_inst_de).count(), 1)
        self.assertEqual(manager.filter(foreignkeymodel=fk_option_en).count(), 1)
        self.assertEqual(manager.filter(foreignkeymodel=fk_option_de).count(), 0)
        self.assertEqual(manager.filter(foreignkeymodel_de=fk_option_de).count(), 1)
        self.assertEqual(manager.filter(test_fks__title='f_title_en').distinct().count(), 1)
        self.assertEqual(manager.filter(test_fks__title='f_title_de').distinct().count(), 0)
        self.assertEqual(manager.filter(test_fks__title_de='f_title_de').distinct().count(), 1)

        # Check assignment
        trans_real.activate("de")
        test_inst2 = models.TestModel(title_en='title_en', title_de='title_de')
        test_inst2.save()
        test_inst2.test_fks = [fk_inst_de, fk_inst_both]
        test_inst2.test_fks_en = (fk_inst_en, fk_inst_both)

        self.assertEqual(fk_inst_both.test.pk, test_inst2.pk)
        self.assertEqual(fk_inst_both.test_id, test_inst2.pk)
        self.assertEqual(fk_inst_both.test_de, test_inst2)
        self.assertQuerysetsEqual(test_inst2.test_fks_de.all(), test_inst2.test_fks.all())
        self.assertIn(fk_inst_both, test_inst2.test_fks.all())
        self.assertIn(fk_inst_de, test_inst2.test_fks.all())
        self.assertNotIn(fk_inst_en, test_inst2.test_fks.all())
        trans_real.activate("en")
        self.assertQuerysetsEqual(test_inst2.test_fks_en.all(), test_inst2.test_fks.all())
        self.assertIn(fk_inst_both, test_inst2.test_fks.all())
        self.assertIn(fk_inst_en, test_inst2.test_fks.all())
        self.assertNotIn(fk_inst_de, test_inst2.test_fks.all())

    def test_non_translated_relation(self):
        non_de = models.NonTranslated.objects.create(title='title_de')
        non_en = models.NonTranslated.objects.create(title='title_en')

        fk_inst_both = models.ForeignKeyModel.objects.create(
            title_en='f_title_en', title_de='f_title_de', non_de=non_de, non_en=non_en)
        fk_inst_de = models.ForeignKeyModel.objects.create(non_de=non_de)
        fk_inst_en = models.ForeignKeyModel.objects.create(non_en=non_en)

        # Forward relation + spanning
        manager = models.ForeignKeyModel.objects
        trans_real.activate("de")
        self.assertEqual(manager.filter(non=non_de).count(), 2)
        self.assertEqual(manager.filter(non=non_en).count(), 0)
        self.assertEqual(manager.filter(non_en=non_en).count(), 2)
        self.assertEqual(manager.filter(non__title='title_de').count(), 2)
        self.assertEqual(manager.filter(non__title='title_en').count(), 0)
        self.assertEqual(manager.filter(non_en__title='title_en').count(), 2)
        trans_real.activate("en")
        self.assertEqual(manager.filter(non=non_en).count(), 2)
        self.assertEqual(manager.filter(non=non_de).count(), 0)
        self.assertEqual(manager.filter(non_de=non_de).count(), 2)
        self.assertEqual(manager.filter(non__title='title_en').count(), 2)
        self.assertEqual(manager.filter(non__title='title_de').count(), 0)
        self.assertEqual(manager.filter(non_de__title='title_de').count(), 2)

        # Reverse relation + spanning
        manager = models.NonTranslated.objects
        trans_real.activate("de")
        self.assertEqual(manager.filter(test_fks=fk_inst_both).count(), 1)
        self.assertEqual(manager.filter(test_fks=fk_inst_de).count(), 1)
        self.assertEqual(manager.filter(test_fks=fk_inst_en).count(), 0)
        self.assertEqual(manager.filter(test_fks_en=fk_inst_en).count(), 1)
        self.assertEqual(manager.filter(test_fks__title='f_title_de').count(), 1)
        self.assertEqual(manager.filter(test_fks__title='f_title_en').count(), 0)
        self.assertEqual(manager.filter(test_fks__title_en='f_title_en').count(), 1)
        trans_real.activate("en")
        self.assertEqual(manager.filter(test_fks=fk_inst_both).count(), 1)
        self.assertEqual(manager.filter(test_fks=fk_inst_en).count(), 1)
        self.assertEqual(manager.filter(test_fks=fk_inst_de).count(), 0)
        self.assertEqual(manager.filter(test_fks_de=fk_inst_de).count(), 1)
        self.assertEqual(manager.filter(test_fks__title='f_title_en').count(), 1)
        self.assertEqual(manager.filter(test_fks__title='f_title_de').count(), 0)
        self.assertEqual(manager.filter(test_fks__title_de='f_title_de').count(), 1)

    def assertQuerysetsEqual(self, qs1, qs2):
        pk = lambda o: o.pk
        return self.assertEqual(sorted(qs1, key=pk), sorted(qs2, key=pk))


class OtherFieldsTest(ModeltranslationTestBase):
    def test_translated_models(self):
        inst = models.OtherFieldsModel.objects.create()
        field_names = dir(inst)
        self.assertTrue('id' in field_names)
        self.assertTrue('int' in field_names)
        self.assertTrue('int_de' in field_names)
        self.assertTrue('int_en' in field_names)
        self.assertTrue('boolean' in field_names)
        self.assertTrue('boolean_de' in field_names)
        self.assertTrue('boolean_en' in field_names)
        self.assertTrue('nullboolean' in field_names)
        self.assertTrue('nullboolean_de' in field_names)
        self.assertTrue('nullboolean_en' in field_names)
        self.assertTrue('csi' in field_names)
        self.assertTrue('csi_de' in field_names)
        self.assertTrue('csi_en' in field_names)
        self.assertTrue('ip' in field_names)
        self.assertTrue('ip_de' in field_names)
        self.assertTrue('ip_en' in field_names)
#        self.assertTrue('genericip' in field_names)
#        self.assertTrue('genericip_de' in field_names)
#        self.assertTrue('genericip_en' in field_names)
        self.assertTrue('float' in field_names)
        self.assertTrue('float_de' in field_names)
        self.assertTrue('float_en' in field_names)
        self.assertTrue('decimal' in field_names)
        self.assertTrue('decimal_de' in field_names)
        self.assertTrue('decimal_en' in field_names)
        inst.delete()

    def test_translated_models_integer_instance(self):
        inst = models.OtherFieldsModel()
        inst.int = 7
        self.assertEqual('de', get_language())
        self.assertEqual(7, inst.int)
        self.assertEqual(7, inst.int_de)
        self.assertEqual(42, inst.int_en)  # default value is honored

        inst.int += 2
        inst.save()
        self.assertEqual(9, inst.int)
        self.assertEqual(9, inst.int_de)
        self.assertEqual(42, inst.int_en)

        trans_real.activate('en')
        inst.int -= 1
        self.assertEqual(41, inst.int)
        self.assertEqual(9, inst.int_de)
        self.assertEqual(41, inst.int_en)

        # this field has validator - let's try to make it below 0!
        inst.int -= 50
        self.assertRaises(ValidationError, inst.full_clean)

    def test_translated_models_boolean_instance(self):
        inst = models.OtherFieldsModel()
        inst.boolean = True
        self.assertEqual('de', get_language())
        self.assertEqual(True, inst.boolean)
        self.assertEqual(True, inst.boolean_de)
        self.assertEqual(False, inst.boolean_en)

        inst.boolean = False
        inst.save()
        self.assertEqual(False, inst.boolean)
        self.assertEqual(False, inst.boolean_de)
        self.assertEqual(False, inst.boolean_en)

        trans_real.activate('en')
        inst.boolean = True
        self.assertEqual(True, inst.boolean)
        self.assertEqual(False, inst.boolean_de)
        self.assertEqual(True, inst.boolean_en)

    def test_translated_models_nullboolean_instance(self):
        inst = models.OtherFieldsModel()
        inst.nullboolean = True
        self.assertEqual('de', get_language())
        self.assertEqual(True, inst.nullboolean)
        self.assertEqual(True, inst.nullboolean_de)
        self.assertEqual(None, inst.nullboolean_en)

        inst.nullboolean = False
        inst.save()
        self.assertEqual(False, inst.nullboolean)
        self.assertEqual(False, inst.nullboolean_de)
        self.assertEqual(None, inst.nullboolean_en)

        trans_real.activate('en')
        inst.nullboolean = True
        self.assertEqual(True, inst.nullboolean)
        self.assertEqual(False, inst.nullboolean_de)
        self.assertEqual(True, inst.nullboolean_en)

        inst.nullboolean = None
        self.assertEqual(None, inst.nullboolean)
        self.assertEqual(False, inst.nullboolean_de)
        self.assertEqual(None, inst.nullboolean_en)

    def test_translated_models_commaseparatedinteger_instance(self):
        inst = models.OtherFieldsModel()
        inst.csi = '4,8,15,16,23,42'
        self.assertEqual('de', get_language())
        self.assertEqual('4,8,15,16,23,42', inst.csi)
        self.assertEqual('4,8,15,16,23,42', inst.csi_de)
        self.assertEqual(None, inst.csi_en)

        inst.csi = '23,42'
        inst.save()
        self.assertEqual('23,42', inst.csi)
        self.assertEqual('23,42', inst.csi_de)
        self.assertEqual(None, inst.csi_en)

        trans_real.activate('en')
        inst.csi = '4,8,15,16,23,42'
        self.assertEqual('4,8,15,16,23,42', inst.csi)
        self.assertEqual('23,42', inst.csi_de)
        self.assertEqual('4,8,15,16,23,42', inst.csi_en)

        # Now that we have covered csi, lost, illuminati and hitchhiker
        # compliance in a single test, do something useful...

        # Check if validation is preserved
        inst.csi = '1;2'
        self.assertRaises(ValidationError, inst.full_clean)

    def test_translated_models_ipaddress_instance(self):
        inst = models.OtherFieldsModel()
        inst.ip = '192.0.1.42'
        self.assertEqual('de', get_language())
        self.assertEqual('192.0.1.42', inst.ip)
        self.assertEqual('192.0.1.42', inst.ip_de)
        self.assertEqual(None, inst.ip_en)

        inst.ip = '192.0.23.1'
        inst.save()
        self.assertEqual('192.0.23.1', inst.ip)
        self.assertEqual('192.0.23.1', inst.ip_de)
        self.assertEqual(None, inst.ip_en)

        trans_real.activate('en')
        inst.ip = '192.0.1.42'
        self.assertEqual('192.0.1.42', inst.ip)
        self.assertEqual('192.0.23.1', inst.ip_de)
        self.assertEqual('192.0.1.42', inst.ip_en)

        # Check if validation is preserved
        inst.ip = '1;2'
        self.assertRaises(ValidationError, inst.full_clean)

#    def test_translated_models_genericipaddress_instance(self):
#        inst = OtherFieldsModel()
#        inst.genericip = '2a02:42fe::4'
#        self.assertEqual('de', get_language())
#        self.assertEqual('2a02:42fe::4', inst.genericip)
#        self.assertEqual('2a02:42fe::4', inst.genericip_de)
#        self.assertEqual(None, inst.genericip_en)
#
#        inst.genericip = '2a02:23fe::4'
#        inst.save()
#        self.assertEqual('2a02:23fe::4', inst.genericip)
#        self.assertEqual('2a02:23fe::4', inst.genericip_de)
#        self.assertEqual(None, inst.genericip_en)
#
#        trans_real.activate('en')
#        inst.genericip = '2a02:42fe::4'
#        self.assertEqual('2a02:42fe::4', inst.genericip)
#        self.assertEqual('2a02:23fe::4', inst.genericip_de)
#        self.assertEqual('2a02:42fe::4', inst.genericip_en)
#
#        # Check if validation is preserved
#        inst.genericip = '1;2'
#        self.assertRaises(ValidationError, inst.full_clean)

    def test_translated_models_float_instance(self):
        inst = models.OtherFieldsModel()
        inst.float = 0.42
        self.assertEqual('de', get_language())
        self.assertEqual(0.42, inst.float)
        self.assertEqual(0.42, inst.float_de)
        self.assertEqual(None, inst.float_en)

        inst.float = 0.23
        inst.save()
        self.assertEqual(0.23, inst.float)
        self.assertEqual(0.23, inst.float_de)
        self.assertEqual(None, inst.float_en)

        inst.float += 0.08
        self.assertEqual(0.31, inst.float)
        self.assertEqual(0.31, inst.float_de)
        self.assertEqual(None, inst.float_en)

        trans_real.activate('en')
        inst.float = 0.42
        self.assertEqual(0.42, inst.float)
        self.assertEqual(0.31, inst.float_de)
        self.assertEqual(0.42, inst.float_en)

    def test_translated_models_decimal_instance(self):
        inst = models.OtherFieldsModel()
        inst.decimal = Decimal('0.42')
        self.assertEqual('de', get_language())
        self.assertEqual(Decimal('0.42'), inst.decimal)
        self.assertEqual(Decimal('0.42'), inst.decimal_de)
        self.assertEqual(None, inst.decimal_en)

        inst.decimal = inst.decimal - Decimal('0.19')
        inst.save()
        self.assertEqual(Decimal('0.23'), inst.decimal)
        self.assertEqual(Decimal('0.23'), inst.decimal_de)
        self.assertEqual(None, inst.decimal_en)

        trans_real.activate('en')
        self.assertRaises(TypeError, lambda x: inst.decimal + Decimal('0.19'))
        self.assertEqual(None, inst.decimal)
        self.assertEqual(Decimal('0.23'), inst.decimal_de)
        self.assertEqual(None, inst.decimal_en)

        inst.decimal = Decimal('0.42')
        self.assertEqual(Decimal('0.42'), inst.decimal)
        self.assertEqual(Decimal('0.23'), inst.decimal_de)
        self.assertEqual(Decimal('0.42'), inst.decimal_en)

    def test_translated_models_date_instance(self):
        inst = models.OtherFieldsModel()
        inst.date = datetime.date(2012, 12, 31)
        self.assertEqual('de', get_language())
        self.assertEqual(datetime.date(2012, 12, 31), inst.date)
        self.assertEqual(datetime.date(2012, 12, 31), inst.date_de)
        self.assertEqual(None, inst.date_en)

        inst.date = datetime.date(1999, 1, 1)
        inst.save()
        self.assertEqual(datetime.date(1999, 1, 1), inst.date)
        self.assertEqual(datetime.date(1999, 1, 1), inst.date_de)
        self.assertEqual(None, inst.date_en)

        qs = models.OtherFieldsModel.objects.filter(date='1999-1-1')
        self.assertEqual(len(qs), 1)
        self.assertEqual(qs[0].date, datetime.date(1999, 1, 1))

        trans_real.activate('en')
        inst.date = datetime.date(2012, 12, 31)
        self.assertEqual(datetime.date(2012, 12, 31), inst.date)
        self.assertEqual(datetime.date(1999, 1, 1), inst.date_de)
        self.assertEqual(datetime.date(2012, 12, 31), inst.date_en)

    def test_translated_models_datetime_instance(self):
        inst = models.OtherFieldsModel()
        inst.datetime = datetime.datetime(2012, 12, 31, 23, 42)
        self.assertEqual('de', get_language())
        self.assertEqual(datetime.datetime(2012, 12, 31, 23, 42), inst.datetime)
        self.assertEqual(datetime.datetime(2012, 12, 31, 23, 42), inst.datetime_de)
        self.assertEqual(None, inst.datetime_en)

        inst.datetime = datetime.datetime(1999, 1, 1, 23, 42)
        inst.save()
        self.assertEqual(datetime.datetime(1999, 1, 1, 23, 42), inst.datetime)
        self.assertEqual(datetime.datetime(1999, 1, 1, 23, 42), inst.datetime_de)
        self.assertEqual(None, inst.datetime_en)

        qs = models.OtherFieldsModel.objects.filter(datetime='1999-1-1 23:42')
        self.assertEqual(len(qs), 1)
        self.assertEqual(qs[0].datetime, datetime.datetime(1999, 1, 1, 23, 42))

        trans_real.activate('en')
        inst.datetime = datetime.datetime(2012, 12, 31, 23, 42)
        self.assertEqual(datetime.datetime(2012, 12, 31, 23, 42), inst.datetime)
        self.assertEqual(datetime.datetime(1999, 1, 1, 23, 42), inst.datetime_de)
        self.assertEqual(datetime.datetime(2012, 12, 31, 23, 42), inst.datetime_en)

    def test_translated_models_time_instance(self):
        inst = models.OtherFieldsModel()
        inst.time = datetime.time(23, 42, 0)
        self.assertEqual('de', get_language())
        self.assertEqual(datetime.time(23, 42, 0), inst.time)
        self.assertEqual(datetime.time(23, 42, 0), inst.time_de)
        self.assertEqual(None, inst.time_en)

        inst.time = datetime.time(1, 2, 3)
        inst.save()
        self.assertEqual(datetime.time(1, 2, 3), inst.time)
        self.assertEqual(datetime.time(1, 2, 3), inst.time_de)
        self.assertEqual(None, inst.time_en)

        qs = models.OtherFieldsModel.objects.filter(time='01:02:03')
        self.assertEqual(len(qs), 1)
        self.assertEqual(qs[0].time, datetime.time(1, 2, 3))

        trans_real.activate('en')
        inst.time = datetime.time(23, 42, 0)
        self.assertEqual(datetime.time(23, 42, 0), inst.time)
        self.assertEqual(datetime.time(1, 2, 3), inst.time_de)
        self.assertEqual(datetime.time(23, 42, 0), inst.time_en)

    def test_descriptors(self):
        # Descriptor store ints in database and returns string of 'a' of that length
        inst = models.DescriptorModel()
        # Demonstrate desired behaviour
        inst.normal = 2
        self.assertEqual('aa', inst.normal)
        inst.normal = 'abc'
        self.assertEqual('aaa', inst.normal)

        # Descriptor on translated field works too
        self.assertEqual('de', get_language())
        inst.trans = 5
        self.assertEqual('aaaaa', inst.trans)

        inst.save()
        db_values = models.DescriptorModel.objects.values('normal', 'trans_en', 'trans_de')[0]
        self.assertEqual(3, db_values['normal'])
        self.assertEqual(5, db_values['trans_de'])
        self.assertEqual(0, db_values['trans_en'])

        # Retrieval from db
        inst = models.DescriptorModel.objects.all()[0]
        self.assertEqual('aaa', inst.normal)
        self.assertEqual('aaaaa', inst.trans)
        self.assertEqual('aaaaa', inst.trans_de)
        self.assertEqual('', inst.trans_en)

        # Other language
        trans_real.activate('en')
        self.assertEqual('', inst.trans)
        inst.trans = 'q'
        self.assertEqual('a', inst.trans)
        inst.trans_de = 4
        self.assertEqual('aaaa', inst.trans_de)
        inst.save()
        db_values = models.DescriptorModel.objects.values('normal', 'trans_en', 'trans_de')[0]
        self.assertEqual(3, db_values['normal'])
        self.assertEqual(4, db_values['trans_de'])
        self.assertEqual(1, db_values['trans_en'])


class ModeltranslationTestRule1(ModeltranslationTestBase):
    """
    Rule 1: Reading the value from the original field returns the value in
    translated to the current language.
    """
    def _test_field(self, field_name, value_de, value_en, deactivate=True):
        field_name_de = '%s_de' % field_name
        field_name_en = '%s_en' % field_name
        params = {field_name_de: value_de, field_name_en: value_en}

        n = models.TestModel.objects.create(**params)
        # Language is set to 'de' at this point
        self.assertEqual(get_language(), 'de')
        self.assertEqual(getattr(n, field_name), value_de)
        self.assertEqual(getattr(n, field_name_de), value_de)
        self.assertEqual(getattr(n, field_name_en), value_en)
        # Now switch to "en"
        trans_real.activate("en")
        self.assertEqual(get_language(), "en")
        # Should now be return the english one (just by switching the language)
        self.assertEqual(getattr(n, field_name), value_en)
        # But explicit language fields hold their values
        self.assertEqual(getattr(n, field_name_de), value_de)
        self.assertEqual(getattr(n, field_name_en), value_en)

        n = models.TestModel.objects.create(**params)
        n.save()
        # Language is set to "en" at this point
        self.assertEqual(get_language(), "en")
        self.assertEqual(getattr(n, field_name), value_en)
        self.assertEqual(getattr(n, field_name_de), value_de)
        self.assertEqual(getattr(n, field_name_en), value_en)
        trans_real.activate('de')
        self.assertEqual(get_language(), 'de')
        self.assertEqual(getattr(n, field_name), value_de)

        if deactivate:
            trans_real.deactivate()

    def test_rule1(self):
        """
        Basic CharField/TextField test.
        """
        title1_de = "title de"
        title1_en = "title en"
        text_de = "Dies ist ein deutscher Satz"
        text_en = "This is an english sentence"

        self._test_field(field_name='title', value_de=title1_de, value_en=title1_en)
        self._test_field(field_name='text', value_de=text_de, value_en=text_en)

    def test_rule1_url_field(self):
        self._test_field(field_name='url',
                         value_de='http://www.google.de',
                         value_en='http://www.google.com')

    def test_rule1_email_field(self):
        self._test_field(field_name='email',
                         value_de='django-modeltranslation@googlecode.de',
                         value_en='django-modeltranslation@googlecode.com')


class ModeltranslationTestRule2(ModeltranslationTestBase):
    """
    Rule 2: Assigning a value to the original field updates the value
    in the associated current language translation field.
    """
    def _test_field(self, field_name, value1_de, value1_en, value2, value3,
                    deactivate=True):
        field_name_de = '%s_de' % field_name
        field_name_en = '%s_en' % field_name
        params = {field_name_de: value1_de, field_name_en: value1_en}

        self.assertEqual(get_language(), 'de')
        n = models.TestModel.objects.create(**params)
        self.assertEqual(getattr(n, field_name), value1_de)
        self.assertEqual(getattr(n, field_name_de), value1_de)
        self.assertEqual(getattr(n, field_name_en), value1_en)

        setattr(n, field_name, value2)
        n.save()
        self.assertEqual(getattr(n, field_name), value2)
        self.assertEqual(getattr(n, field_name_de), value2)
        self.assertEqual(getattr(n, field_name_en), value1_en)

        trans_real.activate("en")
        self.assertEqual(get_language(), "en")

        setattr(n, field_name, value3)
        setattr(n, field_name_de, value1_de)
        n.save()
        self.assertEqual(getattr(n, field_name), value3)
        self.assertEqual(getattr(n, field_name_en), value3)
        self.assertEqual(getattr(n, field_name_de), value1_de)

        if deactivate:
            trans_real.deactivate()

    def test_rule2(self):
        """
        Basic CharField/TextField test.
        """
        self._test_field(field_name='title',
                         value1_de='title de',
                         value1_en='title en',
                         value2='Neuer Titel',
                         value3='new title')

    def test_rule2_url_field(self):
        self._test_field(field_name='url',
                         value1_de='http://www.google.de',
                         value1_en='http://www.google.com',
                         value2='http://www.google.at',
                         value3='http://www.google.co.uk')

    def test_rule2_email_field(self):
        self._test_field(field_name='email',
                         value1_de='django-modeltranslation@googlecode.de',
                         value1_en='django-modeltranslation@googlecode.com',
                         value2='django-modeltranslation@googlecode.at',
                         value3='django-modeltranslation@googlecode.co.uk')


class ModeltranslationTestRule3(ModeltranslationTestBase):
    """
    Rule 3: If both fields - the original and the current language translation
    field - are updated at the same time, the current language translation
    field wins.
    """

    def test_rule3(self):
        self.assertEqual(get_language(), 'de')
        title = 'title de'

        # Normal behaviour
        n = models.TestModel(title='foo')
        self.assertEqual(n.title, 'foo')
        self.assertEqual(n.title_de, 'foo')
        self.assertEqual(n.title_en, None)

        # constructor
        n = models.TestModel(title_de=title, title='foo')
        self.assertEqual(n.title, title)
        self.assertEqual(n.title_de, title)
        self.assertEqual(n.title_en, None)

        # object.create
        n = models.TestModel.objects.create(title_de=title, title='foo')
        self.assertEqual(n.title, title)
        self.assertEqual(n.title_de, title)
        self.assertEqual(n.title_en, None)

        # Database save/load
        n = models.TestModel.objects.get(title_de=title)
        self.assertEqual(n.title, title)
        self.assertEqual(n.title_de, title)
        self.assertEqual(n.title_en, None)

        # This is not subject to Rule 3, because updates are not *at the ame time*
        n = models.TestModel()
        n.title_de = title
        n.title = 'foo'
        self.assertEqual(n.title, 'foo')
        self.assertEqual(n.title_de, 'foo')
        self.assertEqual(n.title_en, None)

    @staticmethod
    def _index(list, element):
        for i, el in enumerate(list):
            if el is element:
                return i
        raise ValueError

    def test_rule3_internals(self):
        # Rule 3 work because translation fields are added to model field list
        # later than original field.
        original = models.TestModel._meta.get_field('title')
        translated_de = models.TestModel._meta.get_field('title_de')
        translated_en = models.TestModel._meta.get_field('title_en')
        fields = models.TestModel._meta.fields
        # Here we cannot use simple list.index, because Field has overloaded __cmp__
        self.assertTrue(self._index(fields, original) < self._index(fields, translated_de))
        self.assertTrue(self._index(fields, original) < self._index(fields, translated_en))


class ModelValidationTest(ModeltranslationTestBase):
    """
    Tests if a translation model field validates correctly.
    """
    def assertRaisesValidation(self, func):
        try:
            func()
        except ValidationError as e:
            return e.message_dict
        self.fail('ValidationError not raised.')

    def _test_model_validation(self, field_name, invalid_value, valid_value):
        """
        Generic model field validation test.
        """
        field_name_de = '%s_de' % field_name
        field_name_en = '%s_en' % field_name
        # Title need to be passed here - otherwise it would not validate
        params = {'title_de': 'title de', 'title_en': 'title en', field_name: invalid_value}

        n = models.TestModel.objects.create(**params)

        # First check the original field
        # Expect that the validation object contains an error
        errors = self.assertRaisesValidation(n.full_clean)
        self.assertIn(field_name, errors)

        # Set translation field to a valid value
        # Language is set to 'de' at this point
        self.assertEqual(get_language(), 'de')
        setattr(n, field_name_de, valid_value)
        n.full_clean()

        # All language fields are validated even though original field validation raise no error
        setattr(n, field_name_en, invalid_value)
        errors = self.assertRaisesValidation(n.full_clean)
        self.assertNotIn(field_name, errors)
        self.assertIn(field_name_en, errors)

        # When language is changed to en, the original field also doesn't validate
        with override('en'):
            setattr(n, field_name_en, invalid_value)
            errors = self.assertRaisesValidation(n.full_clean)
            self.assertIn(field_name, errors)
            self.assertIn(field_name_en, errors)

        # Set translation field to an invalid value
        setattr(n, field_name_en, valid_value)
        setattr(n, field_name_de, invalid_value)
        # Expect that the validation object contains an error for url_de
        errors = self.assertRaisesValidation(n.full_clean)
        self.assertIn(field_name, errors)
        self.assertIn(field_name_de, errors)

    def test_model_validation_required(self):
        """
        General test for CharField: if required/blank is handled properly.
        """
        # Create an object without title (which is required)
        n = models.TestModel.objects.create(text='Testtext')

        # First check the original field
        # Expect that the validation object contains an error for title
        errors = self.assertRaisesValidation(n.full_clean)
        self.assertIn('title', errors)
        n.save()

        # Check the translation field
        # Language is set to 'de' at this point
        self.assertEqual(get_language(), 'de')
        # Set translation field to a valid title
        n.title_de = 'Title'
        n.full_clean()

        # Change language to en
        # Now validation fails, because current language (en) title is empty
        # So requirement validation depends on current language
        with override('en'):
            errors = self.assertRaisesValidation(n.full_clean)
            self.assertIn('title', errors)

            # However, with fallback language (most cases), it validates (because empty title
            # falls back to title_de):
            with default_fallback():
                n.full_clean()

        # Set translation field to an empty title
        n.title_de = None
        # Even though the original field isn't optional, translation fields are
        # per definition always optional. So we expect that the validation
        # object contains no error for title_de.
        # However, title still raises error, since it points to empty title_de
        errors = self.assertRaisesValidation(n.full_clean)
        self.assertNotIn('title_de', errors)
        self.assertIn('title', errors)

    def test_model_validation_url_field(self):
        self._test_model_validation(
            field_name='url',
            invalid_value='foo en',
            valid_value='http://code.google.com/p/django-modeltranslation/')

    def test_model_validation_email_field(self):
        self._test_model_validation(
            field_name='email', invalid_value='foo en',
            valid_value='django-modeltranslation@googlecode.com')


class ModelInheritanceTest(ModeltranslationTestBase):
    """Tests for inheritance support in modeltranslation."""
    def test_abstract_inheritance(self):
        field_names_b = models.AbstractModelB._meta.get_all_field_names()
        self.assertTrue('titlea' in field_names_b)
        self.assertTrue('titlea_de' in field_names_b)
        self.assertTrue('titlea_en' in field_names_b)
        self.assertTrue('titleb' in field_names_b)
        self.assertTrue('titleb_de' in field_names_b)
        self.assertTrue('titleb_en' in field_names_b)
        self.assertFalse('titled' in field_names_b)
        self.assertFalse('titled_de' in field_names_b)
        self.assertFalse('titled_en' in field_names_b)

    def test_multitable_inheritance(self):
        field_names_a = models.MultitableModelA._meta.get_all_field_names()
        self.assertTrue('titlea' in field_names_a)
        self.assertTrue('titlea_de' in field_names_a)
        self.assertTrue('titlea_en' in field_names_a)

        field_names_b = models.MultitableModelB._meta.get_all_field_names()
        self.assertTrue('titlea' in field_names_b)
        self.assertTrue('titlea_de' in field_names_b)
        self.assertTrue('titlea_en' in field_names_b)
        self.assertTrue('titleb' in field_names_b)
        self.assertTrue('titleb_de' in field_names_b)
        self.assertTrue('titleb_en' in field_names_b)

        field_names_c = models.MultitableModelC._meta.get_all_field_names()
        self.assertTrue('titlea' in field_names_c)
        self.assertTrue('titlea_de' in field_names_c)
        self.assertTrue('titlea_en' in field_names_c)
        self.assertTrue('titleb' in field_names_c)
        self.assertTrue('titleb_de' in field_names_c)
        self.assertTrue('titleb_en' in field_names_c)
        self.assertTrue('titlec' in field_names_c)
        self.assertTrue('titlec_de' in field_names_c)
        self.assertTrue('titlec_en' in field_names_c)

        field_names_d = models.MultitableModelD._meta.get_all_field_names()
        self.assertTrue('titlea' in field_names_d)
        self.assertTrue('titlea_de' in field_names_d)
        self.assertTrue('titlea_en' in field_names_d)
        self.assertTrue('titleb' in field_names_d)
        self.assertTrue('titleb_de' in field_names_d)
        self.assertTrue('titleb_en' in field_names_d)
        self.assertTrue('titled' in field_names_d)

    def test_inheritance(self):
        def assertLocalFields(model, local_fields):
            # Proper fields are inherited.
            opts = translator.translator.get_options_for_model(model)
            self.assertEqual(set(opts.local_fields.keys()), set(local_fields))
            # Local translation fields are created on the model.
            model_local_fields = [f.name for f in model._meta.local_fields]
            for field in local_fields:
                for lang in mt_settings.AVAILABLE_LANGUAGES:
                    translation_field = build_localized_fieldname(field, lang)
                    self.assertTrue(translation_field in model_local_fields)

        def assertFields(model, fields):
            # The given fields are inherited.
            opts = translator.translator.get_options_for_model(model)
            self.assertEqual(set(opts.fields.keys()), set(fields))
            # Inherited translation fields are available on the model.
            model_fields = model._meta.get_all_field_names()
            for field in fields:
                for lang in mt_settings.AVAILABLE_LANGUAGES:
                    translation_field = build_localized_fieldname(field, lang)
                    self.assertTrue(translation_field in model_fields)

        # Translation fields can be declared on abstract classes.
        assertLocalFields(models.Slugged, ('slug',))
        assertLocalFields(models.MetaData, ('keywords',))
        assertLocalFields(models.RichText, ('content',))
        # Local fields are inherited from abstract superclasses.
        assertLocalFields(models.Displayable, ('slug', 'keywords',))
        assertLocalFields(models.Page, ('slug', 'keywords', 'title',))
        # But not from concrete superclasses.
        assertLocalFields(models.RichTextPage, ('content',))

        # Fields inherited from concrete models are also available.
        assertFields(models.Slugged, ('slug',))
        assertFields(models.Page, ('slug', 'keywords', 'title',))
        assertFields(models.RichTextPage, ('slug', 'keywords', 'title',
                                           'content',))


class ModelInheritanceFieldAggregationTest(ModeltranslationTestBase):
    """
    Tests for inheritance support with field aggregation
    in modeltranslation.
    """
    def test_field_aggregation(self):
        clsb = FieldInheritanceCTranslationOptions
        self.assertTrue('titlea' in clsb.fields)
        self.assertTrue('titleb' in clsb.fields)
        self.assertTrue('titlec' in clsb.fields)
        self.assertEqual(3, len(clsb.fields))
        self.assertEqual(tuple, type(clsb.fields))

    def test_multi_inheritance(self):
        clsb = FieldInheritanceETranslationOptions
        self.assertTrue('titlea' in clsb.fields)
        self.assertTrue('titleb' in clsb.fields)
        self.assertTrue('titlec' in clsb.fields)
        self.assertTrue('titled' in clsb.fields)
        self.assertTrue('titlee' in clsb.fields)
        self.assertEqual(5, len(clsb.fields))  # there are no repetitions


class UpdateCommandTest(ModeltranslationTestBase):
    def test_update_command(self):
        # Here it would be convenient to use fixtures - unfortunately,
        # fixtures loader doesn't use raw sql but rather creates objects,
        # so translation descriptor affects result and we cannot set the
        # 'original' field value.
        pk1 = models.TestModel.objects.create(title_de='').pk
        pk2 = models.TestModel.objects.create(title_de='already').pk
        # Due to ``rewrite(False)`` here, original field will be affected.
        models.TestModel.objects.all().rewrite(False).update(title='initial')

        # Check raw data using ``values``
        obj1 = models.TestModel.objects.filter(pk=pk1).values()[0]
        obj2 = models.TestModel.objects.filter(pk=pk2).values()[0]
        self.assertEqual('', obj1['title_de'])
        self.assertEqual('initial', obj1['title'])
        self.assertEqual('already', obj2['title_de'])
        self.assertEqual('initial', obj2['title'])

        call_command('update_translation_fields', verbosity=0)

        obj1 = models.TestModel.objects.get(pk=pk1)
        obj2 = models.TestModel.objects.get(pk=pk2)
        self.assertEqual('initial', obj1.title_de)
        self.assertEqual('already', obj2.title_de)


class TranslationAdminTest(ModeltranslationTestBase):
    def setUp(self):
        super(TranslationAdminTest, self).setUp()
        self.test_obj = models.TestModel.objects.create(
            title='Testtitle', text='Testtext')
        self.site = AdminSite()

    def tearDown(self):
        self.test_obj.delete()
        super(TranslationAdminTest, self).tearDown()

    def test_default_fields(self):
        class TestModelAdmin(admin.TranslationAdmin):
            pass

        ma = TestModelAdmin(models.TestModel, self.site)
        self.assertEqual(
            tuple(ma.get_form(request).base_fields.keys()),
            ('title_de', 'title_en', 'text_de', 'text_en', 'url_de', 'url_en',
             'email_de', 'email_en'))

    def test_default_fieldsets(self):
        class TestModelAdmin(admin.TranslationAdmin):
            pass

        ma = TestModelAdmin(models.TestModel, self.site)
        # We expect that the original field is excluded and only the
        # translation fields are included in fields
        fields = ['title_de', 'title_en', 'text_de', 'text_en',
                  'url_de', 'url_en', 'email_de', 'email_en']
        self.assertEqual(
            ma.get_fieldsets(request), [(None, {'fields': fields})])
        self.assertEqual(
            ma.get_fieldsets(request, self.test_obj),
            [(None, {'fields': fields})])

    def test_field_arguments(self):
        class TestModelAdmin(admin.TranslationAdmin):
            fields = ['title']

        ma = TestModelAdmin(models.TestModel, self.site)
        fields = ['title_de', 'title_en']
        self.assertEqual(tuple(ma.get_form(request).base_fields.keys()), tuple(fields))
        self.assertEqual(
            tuple(ma.get_form(request, self.test_obj).base_fields.keys()), tuple(fields))

    def test_field_arguments_restricted_on_form(self):
        # Using `fields`.
        class TestModelAdmin(admin.TranslationAdmin):
            fields = ['title']

        ma = TestModelAdmin(models.TestModel, self.site)
        fields = ['title_de', 'title_en']
        self.assertEqual(tuple(ma.get_form(request).base_fields.keys()), tuple(fields))
        self.assertEqual(
            tuple(ma.get_form(request, self.test_obj).base_fields.keys()), tuple(fields))

        # Using `fieldsets`.
        class TestModelAdmin(admin.TranslationAdmin):
            fieldsets = [(None, {'fields': ['title']})]

        ma = TestModelAdmin(models.TestModel, self.site)
        self.assertEqual(tuple(ma.get_form(request).base_fields.keys()), tuple(fields))
        self.assertEqual(
            tuple(ma.get_form(request, self.test_obj).base_fields.keys()), tuple(fields))

        # Using `exclude`.
        class TestModelAdmin(admin.TranslationAdmin):
            exclude = ['url', 'email']

        ma = TestModelAdmin(models.TestModel, self.site)
        fields = ['title_de', 'title_en', 'text_de', 'text_en']
        self.assertEqual(
            tuple(ma.get_form(request).base_fields.keys()), tuple(fields))

        # You can also pass a tuple to `exclude`.
        class TestModelAdmin(admin.TranslationAdmin):
            exclude = ('url', 'email')

        ma = TestModelAdmin(models.TestModel, self.site)
        self.assertEqual(
            tuple(ma.get_form(request).base_fields.keys()), tuple(fields))
        self.assertEqual(
            tuple(ma.get_form(request, self.test_obj).base_fields.keys()), tuple(fields))

        # Using `fields` and `exclude`.
        class TestModelAdmin(admin.TranslationAdmin):
            fields = ['title', 'url']
            exclude = ['url']

        ma = TestModelAdmin(models.TestModel, self.site)
        self.assertEqual(
            tuple(ma.get_form(request).base_fields.keys()), ('title_de', 'title_en'))

        # Using `fields` and `readonly_fields`.
        class TestModelAdmin(admin.TranslationAdmin):
            fields = ['title', 'url']
            readonly_fields = ['url']

        ma = TestModelAdmin(models.TestModel, self.site)
        self.assertEqual(
            tuple(ma.get_form(request).base_fields.keys()), ('title_de', 'title_en'))

        # Using `readonly_fields`.
        # Note: readonly fields are not included in the form.
        class TestModelAdmin(admin.TranslationAdmin):
            readonly_fields = ['title']

        ma = TestModelAdmin(models.TestModel, self.site)
        self.assertEqual(
            tuple(ma.get_form(request).base_fields.keys()),
            ('text_de', 'text_en', 'url_de', 'url_en', 'email_de', 'email_en'))

        # Using grouped fields.
        # Note: Current implementation flattens the nested fields.
        class TestModelAdmin(admin.TranslationAdmin):
            fields = (('title', 'url'), 'email',)

        ma = TestModelAdmin(models.TestModel, self.site)
        self.assertEqual(
            tuple(ma.get_form(request).base_fields.keys()),
            ('title_de', 'title_en', 'url_de', 'url_en', 'email_de', 'email_en'))

        # Using grouped fields in `fieldsets`.
        class TestModelAdmin(admin.TranslationAdmin):
            fieldsets = [(None, {'fields': ('email', ('title', 'url'))})]

        ma = TestModelAdmin(models.TestModel, self.site)
        fields = ['email_de', 'email_en', 'title_de', 'title_en', 'url_de', 'url_en']
        self.assertEqual(tuple(ma.get_form(request).base_fields.keys()), tuple(fields))
        self.assertEqual(
            tuple(ma.get_form(request, self.test_obj).base_fields.keys()), tuple(fields))

    def test_field_arguments_restricted_on_custom_form(self):
        # Using `fields`.
        class TestModelForm(forms.ModelForm):
            class Meta:
                model = models.TestModel
                fields = ['url', 'email']

        class TestModelAdmin(admin.TranslationAdmin):
            form = TestModelForm

        ma = TestModelAdmin(models.TestModel, self.site)
        fields = ['url_de', 'url_en', 'email_de', 'email_en']
        self.assertEqual(
            tuple(ma.get_form(request).base_fields.keys()), tuple(fields))
        self.assertEqual(
            tuple(ma.get_form(request, self.test_obj).base_fields.keys()), tuple(fields))

        # Using `exclude`.
        class TestModelForm(forms.ModelForm):
            class Meta:
                model = models.TestModel
                exclude = ['url', 'email']

        class TestModelAdmin(admin.TranslationAdmin):
            form = TestModelForm

        ma = TestModelAdmin(models.TestModel, self.site)
        fields = ['title_de', 'title_en', 'text_de', 'text_en']
        self.assertEqual(
            tuple(ma.get_form(request).base_fields.keys()), tuple(fields))
        self.assertEqual(
            tuple(ma.get_form(request, self.test_obj).base_fields.keys()), tuple(fields))

        # If both, the custom form an the ModelAdmin define an `exclude`
        # option, the ModelAdmin wins. This is Django behaviour.
        class TestModelAdmin(admin.TranslationAdmin):
            form = TestModelForm
            exclude = ['url']

        ma = TestModelAdmin(models.TestModel, self.site)
        fields = ['title_de', 'title_en', 'text_de', 'text_en', 'email_de',
                  'email_en']
        self.assertEqual(
            tuple(ma.get_form(request).base_fields.keys()), tuple(fields))
        self.assertEqual(
            tuple(ma.get_form(request, self.test_obj).base_fields.keys()), tuple(fields))

        # Same for `fields`.
        class TestModelForm(forms.ModelForm):
            class Meta:
                model = models.TestModel
                fields = ['text', 'title']

        class TestModelAdmin(admin.TranslationAdmin):
            form = TestModelForm
            fields = ['email']

        ma = TestModelAdmin(models.TestModel, self.site)
        fields = ['email_de', 'email_en']
        self.assertEqual(
            tuple(ma.get_form(request).base_fields.keys()), tuple(fields))
        self.assertEqual(
            tuple(ma.get_form(request, self.test_obj).base_fields.keys()), tuple(fields))

    def test_inline_fieldsets(self):
        class DataInline(admin.TranslationStackedInline):
            model = models.DataModel
            fieldsets = [
                ('Test', {'fields': ('data',)})
            ]

        class TestModelAdmin(admin.TranslationAdmin):
            exclude = ('title', 'text',)
            inlines = [DataInline]

        class DataTranslationOptions(translator.TranslationOptions):
            fields = ('data',)

        translator.translator.register(models.DataModel,
                                       DataTranslationOptions)
        ma = TestModelAdmin(models.TestModel, self.site)

        fieldsets = [('Test', {'fields': ['data_de', 'data_en']})]

        try:
            ma_fieldsets = ma.get_inline_instances(
                request)[0].get_fieldsets(request)
        except AttributeError:  # Django 1.3 fallback
            ma_fieldsets = ma.inlines[0](
                models.TestModel, self.site).get_fieldsets(request)
        self.assertEqual(ma_fieldsets, fieldsets)

        try:
            ma_fieldsets = ma.get_inline_instances(
                request)[0].get_fieldsets(request, self.test_obj)
        except AttributeError:  # Django 1.3 fallback
            ma_fieldsets = ma.inlines[0](
                models.TestModel, self.site).get_fieldsets(request, self.test_obj)
        self.assertEqual(ma_fieldsets, fieldsets)

        # Remove translation for DataModel
        translator.translator.unregister(models.DataModel)

    def test_build_css_class(self):
        with reload_override_settings(LANGUAGES=(('de', 'German'), ('en', 'English'),
                                                 ('es-ar', 'Argentinian Spanish'),)):
            fields = {
                'foo_en': 'foo-en',
                'foo_es_ar': 'foo-es_ar',
                'foo_en_us': 'foo-en_us',
                'foo_bar_de': 'foo_bar-de',
                '_foo_en': '_foo-en',
                '_foo_es_ar': '_foo-es_ar',
                '_foo_bar_de': '_foo_bar-de',
                'foo__en': 'foo_-en',
                'foo__es_ar': 'foo_-es_ar',
                'foo_bar__de': 'foo_bar_-de',
            }
            for field, css in fields.items():
                self.assertEqual(build_css_class(field), css)

    def test_multitable_inheritance(self):
        class MultitableModelAAdmin(admin.TranslationAdmin):
            pass

        class MultitableModelBAdmin(admin.TranslationAdmin):
            pass

        maa = MultitableModelAAdmin(models.MultitableModelA, self.site)
        mab = MultitableModelBAdmin(models.MultitableModelB, self.site)

        self.assertEqual(tuple(maa.get_form(request).base_fields.keys()),
                         ('titlea_de', 'titlea_en'))
        self.assertEqual(tuple(mab.get_form(request).base_fields.keys()),
                         ('titlea_de', 'titlea_en', 'titleb_de', 'titleb_en'))

    def test_group_fieldsets(self):
        # Declared fieldsets take precedence over group_fieldsets
        class GroupFieldsetsModelAdmin(admin.TranslationAdmin):
            fieldsets = [(None, {'fields': ['title']})]
            group_fieldsets = True
        ma = GroupFieldsetsModelAdmin(models.GroupFieldsetsModel, self.site)
        fields = ['title_de', 'title_en']
        self.assertEqual(tuple(ma.get_form(request).base_fields.keys()), tuple(fields))
        self.assertEqual(
            tuple(ma.get_form(request, self.test_obj).base_fields.keys()), tuple(fields))

        # Now set group_fieldsets only
        class GroupFieldsetsModelAdmin(admin.TranslationAdmin):
            group_fieldsets = True
        ma = GroupFieldsetsModelAdmin(models.GroupFieldsetsModel, self.site)
        # Only text and title are registered for translation. We expect to get
        # three fieldsets. The first which gathers all untranslated field
        # (email only) and one for each translation field (text and title).
        fieldsets = [
            ('', {'fields': ['email']}),
            ('title', {'classes': ('mt-fieldset',), 'fields': ['title_de', 'title_en']}),
            ('text', {'classes': ('mt-fieldset',), 'fields': ['text_de', 'text_en']}),
        ]
        self.assertEqual(ma.get_fieldsets(request), fieldsets)
        self.assertEqual(ma.get_fieldsets(request, self.test_obj), fieldsets)

        # Verify that other options are still taken into account

        # Exclude an untranslated field
        class GroupFieldsetsModelAdmin(admin.TranslationAdmin):
            group_fieldsets = True
            exclude = ('email',)
        ma = GroupFieldsetsModelAdmin(models.GroupFieldsetsModel, self.site)
        fieldsets = [
            ('title', {'classes': ('mt-fieldset',), 'fields': ['title_de', 'title_en']}),
            ('text', {'classes': ('mt-fieldset',), 'fields': ['text_de', 'text_en']}),
        ]
        self.assertEqual(ma.get_fieldsets(request), fieldsets)
        self.assertEqual(ma.get_fieldsets(request, self.test_obj), fieldsets)

        # Exclude a translation field
        class GroupFieldsetsModelAdmin(admin.TranslationAdmin):
            group_fieldsets = True
            exclude = ('text',)
        ma = GroupFieldsetsModelAdmin(models.GroupFieldsetsModel, self.site)
        fieldsets = [
            ('', {'fields': ['email']}),
            ('title', {'classes': ('mt-fieldset',), 'fields': ['title_de', 'title_en']})
        ]
        self.assertEqual(ma.get_fieldsets(request), fieldsets)
        self.assertEqual(ma.get_fieldsets(request, self.test_obj), fieldsets)

    def test_prepopulated_fields(self):
        trans_real.activate('de')
        self.assertEqual(get_language(), 'de')

        class NameModelAdmin(admin.TranslationAdmin):
            prepopulated_fields = {'slug': ('firstname',)}
        ma = NameModelAdmin(models.NameModel, self.site)
        self.assertEqual(ma.prepopulated_fields, {'slug': ('firstname_de',)})

        class NameModelAdmin(admin.TranslationAdmin):
            prepopulated_fields = {'slug': ('firstname', 'lastname',)}
        ma = NameModelAdmin(models.NameModel, self.site)
        self.assertEqual(ma.prepopulated_fields, {'slug': ('firstname_de', 'lastname_de',)})

        trans_real.activate('en')
        self.assertEqual(get_language(), 'en')

        class NameModelAdmin(admin.TranslationAdmin):
            prepopulated_fields = {'slug': ('firstname',)}
        ma = NameModelAdmin(models.NameModel, self.site)
        self.assertEqual(ma.prepopulated_fields, {'slug': ('firstname_en',)})

        class NameModelAdmin(admin.TranslationAdmin):
            prepopulated_fields = {'slug': ('firstname', 'lastname',)}
        ma = NameModelAdmin(models.NameModel, self.site)
        self.assertEqual(ma.prepopulated_fields, {'slug': ('firstname_en', 'lastname_en',)})

    def test_proxymodel_field_argument(self):
        class ProxyTestModelAdmin(admin.TranslationAdmin):
            fields = ['title']

        ma = ProxyTestModelAdmin(models.ProxyTestModel, self.site)
        fields = ['title_de', 'title_en']
        self.assertEqual(tuple(ma.get_form(request).base_fields.keys()), tuple(fields))
        self.assertEqual(
            tuple(ma.get_form(request, self.test_obj).base_fields.keys()), tuple(fields))


class ThirdPartyAppIntegrationTest(ModeltranslationTestBase):
    """
    This test case and a test case below have identical tests. The models they test have the same
    definition - but in this case the model is not registered for translation and in the other
    case it is.
    """
    registered = False

    @classmethod
    def setUpClass(cls):
        # 'model' attribute cannot be assigned to class in its definition,
        # because ``models`` module will be reloaded and hence class would use old model classes.
        super(ThirdPartyAppIntegrationTest, cls).setUpClass()
        cls.model = models.ThirdPartyModel

    def test_form(self):
        class CreationForm(forms.ModelForm):
            class Meta:
                model = self.model

        creation_form = CreationForm({'name': 'abc'})
        inst = creation_form.save()
        self.assertEqual('de', get_language())
        self.assertEqual('abc', inst.name)
        self.assertEqual(1, self.model.objects.count())


class ThirdPartyAppIntegrationRegisteredTest(ThirdPartyAppIntegrationTest):
    registered = True

    @classmethod
    def setUpClass(cls):
        super(ThirdPartyAppIntegrationRegisteredTest, cls).setUpClass()
        cls.model = models.ThirdPartyRegisteredModel


class TestManager(ModeltranslationTestBase):
    def setUp(self):
        # In this test case the default language is en, not de.
        super(TestManager, self).setUp()
        trans_real.activate('en')

    def test_filter_update(self):
        """Test if filtering and updating is language-aware."""
        n = models.ManagerTestModel(title='')
        n.title_en = 'en'
        n.title_de = 'de'
        n.save()

        m = models.ManagerTestModel(title='')
        m.title_en = 'title en'
        m.title_de = 'de'
        m.save()

        self.assertEqual('en', get_language())

        self.assertEqual(0, models.ManagerTestModel.objects.filter(title='de').count())
        self.assertEqual(1, models.ManagerTestModel.objects.filter(title='en').count())
        # Spanning works
        self.assertEqual(2, models.ManagerTestModel.objects.filter(title__contains='en').count())

        with override('de'):
            self.assertEqual(2, models.ManagerTestModel.objects.filter(title='de').count())
            self.assertEqual(0, models.ManagerTestModel.objects.filter(title='en').count())
            # Spanning works
            self.assertEqual(2, models.ManagerTestModel.objects.filter(title__endswith='e').count())

            # Still possible to use explicit language version
            self.assertEqual(1, models.ManagerTestModel.objects.filter(title_en='en').count())
            self.assertEqual(2, models.ManagerTestModel.objects.filter(
                             title_en__contains='en').count())

            models.ManagerTestModel.objects.update(title='new')
            self.assertEqual(2, models.ManagerTestModel.objects.filter(title='new').count())
            n = models.ManagerTestModel.objects.get(pk=n.pk)
            m = models.ManagerTestModel.objects.get(pk=m.pk)
            self.assertEqual('en', n.title_en)
            self.assertEqual('new', n.title_de)
            self.assertEqual('title en', m.title_en)
            self.assertEqual('new', m.title_de)

    def test_q(self):
        """Test if Q queries are rewritten."""
        n = models.ManagerTestModel(title='')
        n.title_en = 'en'
        n.title_de = 'de'
        n.save()

        self.assertEqual('en', get_language())
        self.assertEqual(0, models.ManagerTestModel.objects.filter(Q(title='de')
                                                                   | Q(pk=42)).count())
        self.assertEqual(1, models.ManagerTestModel.objects.filter(Q(title='en')
                                                                   | Q(pk=42)).count())

        with override('de'):
            self.assertEqual(1, models.ManagerTestModel.objects.filter(Q(title='de')
                                                                       | Q(pk=42)).count())
            self.assertEqual(0, models.ManagerTestModel.objects.filter(Q(title='en')
                                                                       | Q(pk=42)).count())

    def test_f(self):
        """Test if F queries are rewritten."""
        n = models.ManagerTestModel.objects.create(visits_en=1, visits_de=2)

        self.assertEqual('en', get_language())
        models.ManagerTestModel.objects.update(visits=F('visits') + 10)
        n = models.ManagerTestModel.objects.all()[0]
        self.assertEqual(n.visits_en, 11)
        self.assertEqual(n.visits_de, 2)

        with override('de'):
            models.ManagerTestModel.objects.update(visits=F('visits') + 20)
            n = models.ManagerTestModel.objects.all()[0]
            self.assertEqual(n.visits_en, 11)
            self.assertEqual(n.visits_de, 22)

    def test_order_by(self):
        """Check that field names are rewritten in order_by keys."""
        manager = models.ManagerTestModel.objects
        manager.create(title='a')
        m = manager.create(title='b')
        manager.create(title='c')
        with override('de'):
            # Make the order of the 'title' column different.
            m.title = 'd'
            m.save()
        titles_asc = tuple(m.title for m in manager.order_by('title'))
        titles_desc = tuple(m.title for m in manager.order_by('-title'))
        self.assertEqual(titles_asc, ('a', 'b', 'c'))
        self.assertEqual(titles_desc, ('c', 'b', 'a'))

    def test_order_by_meta(self):
        """Check that meta ordering is rewritten."""
        manager = models.ManagerTestModel.objects
        manager.create(title='more_de', visits_en=1, visits_de=2)
        manager.create(title='more_en', visits_en=2, visits_de=1)
        manager.create(title='most', visits_en=3, visits_de=3)
        manager.create(title='least', visits_en=0, visits_de=0)

        # Ordering descending with visits_en
        titles_for_en = tuple(m.title_en for m in manager.all())
        with override('de'):
            # Ordering descending with visits_de
            titles_for_de = tuple(m.title_en for m in manager.all())

        self.assertEqual(titles_for_en, ('most', 'more_en', 'more_de', 'least'))
        self.assertEqual(titles_for_de, ('most', 'more_de', 'more_en', 'least'))

    def test_custom_manager(self):
        """Test if user-defined manager is still working"""
        n = models.CustomManagerTestModel(title='')
        n.title_en = 'enigma'
        n.title_de = 'foo'
        n.save()

        m = models.CustomManagerTestModel(title='')
        m.title_en = 'enigma'
        m.title_de = 'bar'
        m.save()

        # Custom method
        self.assertEqual('bar', models.CustomManagerTestModel.objects.foo())

        # Ensure that get_query_set is working - filter objects to those with 'a' in title
        self.assertEqual('en', get_language())
        self.assertEqual(2, models.CustomManagerTestModel.objects.count())
        with override('de'):
            self.assertEqual(1, models.CustomManagerTestModel.objects.count())

    def test_custom_manager2(self):
        """Test if user-defined queryset is still working"""
        from modeltranslation.manager import MultilingualManager, MultilingualQuerySet
        manager = models.CustomManager2TestModel.objects
        self.assertTrue(isinstance(manager, models.CustomManager2))
        self.assertTrue(isinstance(manager, MultilingualManager))
        qs = manager.all()
        self.assertTrue(isinstance(qs, models.CustomQuerySet))
        self.assertTrue(isinstance(qs, MultilingualQuerySet))

    def test_creation(self):
        """Test if field are rewritten in create."""
        self.assertEqual('en', get_language())
        n = models.ManagerTestModel.objects.create(title='foo')
        self.assertEqual('foo', n.title_en)
        self.assertEqual(None, n.title_de)
        self.assertEqual('foo', n.title)

        # The same result
        n = models.ManagerTestModel.objects.create(title_en='foo')
        self.assertEqual('foo', n.title_en)
        self.assertEqual(None, n.title_de)
        self.assertEqual('foo', n.title)

        # Language suffixed version wins
        n = models.ManagerTestModel.objects.create(title='bar', title_en='foo')
        self.assertEqual('foo', n.title_en)
        self.assertEqual(None, n.title_de)
        self.assertEqual('foo', n.title)

    def test_creation_population(self):
        """Test if language fields are populated with default value on creation."""
        n = models.ManagerTestModel.objects.populate(True).create(title='foo')
        self.assertEqual('foo', n.title_en)
        self.assertEqual('foo', n.title_de)
        self.assertEqual('foo', n.title)

        # You can specify some language...
        n = models.ManagerTestModel.objects.populate(True).create(title='foo', title_de='bar')
        self.assertEqual('foo', n.title_en)
        self.assertEqual('bar', n.title_de)
        self.assertEqual('foo', n.title)

        # ... but remember that still original attribute points to current language
        self.assertEqual('en', get_language())
        n = models.ManagerTestModel.objects.populate(True).create(title='foo', title_en='bar')
        self.assertEqual('bar', n.title_en)
        self.assertEqual('foo', n.title_de)
        self.assertEqual('bar', n.title)  # points to en
        with override('de'):
            self.assertEqual('foo', n.title)  # points to de
        self.assertEqual('en', get_language())

        # This feature (for backward-compatibility) require populate method...
        n = models.ManagerTestModel.objects.create(title='foo')
        self.assertEqual('foo', n.title_en)
        self.assertEqual(None, n.title_de)
        self.assertEqual('foo', n.title)

        # ... or MODELTRANSLATION_AUTO_POPULATE setting
        with reload_override_settings(MODELTRANSLATION_AUTO_POPULATE=True):
            self.assertEqual(True, mt_settings.AUTO_POPULATE)
            n = models.ManagerTestModel.objects.create(title='foo')
            self.assertEqual('foo', n.title_en)
            self.assertEqual('foo', n.title_de)
            self.assertEqual('foo', n.title)

            # populate method has highest priority
            n = models.ManagerTestModel.objects.populate(False).create(title='foo')
            self.assertEqual('foo', n.title_en)
            self.assertEqual(None, n.title_de)
            self.assertEqual('foo', n.title)

        # Populate ``default`` fills just the default translation.
        # TODO: Having more languages would make these tests more meaningful.
        qs = models.ManagerTestModel.objects
        m = qs.populate('default').create(title='foo', description='bar')
        self.assertEqual('foo', m.title_de)
        self.assertEqual('foo', m.title_en)
        self.assertEqual('bar', m.description_de)
        self.assertEqual('bar', m.description_en)
        with override('de'):
            m = qs.populate('default').create(title='foo', description='bar')
            self.assertEqual('foo', m.title_de)
            self.assertEqual(None, m.title_en)
            self.assertEqual('bar', m.description_de)
            self.assertEqual(None, m.description_en)

        # Populate ``required`` fills just non-nullable default translations.
        qs = models.ManagerTestModel.objects
        m = qs.populate('required').create(title='foo', description='bar')
        self.assertEqual('foo', m.title_de)
        self.assertEqual('foo', m.title_en)
        self.assertEqual(None, m.description_de)
        self.assertEqual('bar', m.description_en)
        with override('de'):
            m = qs.populate('required').create(title='foo', description='bar')
            self.assertEqual('foo', m.title_de)
            self.assertEqual(None, m.title_en)
            self.assertEqual('bar', m.description_de)
            self.assertEqual(None, m.description_en)

    def test_get_or_create_population(self):
        """
        Populate may be used with ``get_or_create``.
        """
        qs = models.ManagerTestModel.objects
        m1, created1 = qs.populate(True).get_or_create(title='aaa')
        m2, created2 = qs.populate(True).get_or_create(title='aaa')
        self.assertTrue(created1)
        self.assertFalse(created2)
        self.assertEqual(m1, m2)
        self.assertEqual('aaa', m1.title_en)
        self.assertEqual('aaa', m1.title_de)

    def test_fixture_population(self):
        """
        Test that a fixture with values only for the original fields
        does not result in missing default translations for (original)
        non-nullable fields.
        """
        with auto_populate('required'):
            call_command('loaddata', 'fixture.json', verbosity=0, commit=False)
            m = models.TestModel.objects.get()
            self.assertEqual(m.title_en, 'foo')
            self.assertEqual(m.title_de, 'foo')
            self.assertEqual(m.text_en, 'bar')
            self.assertEqual(m.text_de, None)

    def test_fixture_population_via_command(self):
        """
        Test that the loaddata command takes new option.
        """
        call_command('loaddata', 'fixture.json', verbosity=0, commit=False, populate='required')
        m = models.TestModel.objects.get()
        self.assertEqual(m.title_en, 'foo')
        self.assertEqual(m.title_de, 'foo')
        self.assertEqual(m.text_en, 'bar')
        self.assertEqual(m.text_de, None)

        call_command('loaddata', 'fixture.json', verbosity=0, commit=False, populate='all')
        m = models.TestModel.objects.get()
        self.assertEqual(m.title_en, 'foo')
        self.assertEqual(m.title_de, 'foo')
        self.assertEqual(m.text_en, 'bar')
        self.assertEqual(m.text_de, 'bar')

        # Test if option overrides current context
        with auto_populate('all'):
            call_command('loaddata', 'fixture.json', verbosity=0, commit=False, populate=False)
            m = models.TestModel.objects.get()
            self.assertEqual(m.title_en, 'foo')
            self.assertEqual(m.title_de, None)
            self.assertEqual(m.text_en, 'bar')
            self.assertEqual(m.text_de, None)

    def assertDeferred(self, use_defer, *fields):
        manager = models.TestModel.objects.defer if use_defer else models.TestModel.objects.only
        inst1 = manager(*fields)[0]
        with override('de'):
            inst2 = manager(*fields)[0]
        self.assertEqual('title_en', inst1.title)
        self.assertEqual('title_en', inst2.title)
        with override('de'):
            self.assertEqual('title_de', inst1.title)
            self.assertEqual('title_de', inst2.title)

    def test_deferred(self):
        """
        Check if ``only`` and ``defer`` are working.
        """
        models.TestModel.objects.create(title_de='title_de', title_en='title_en')
        inst = models.TestModel.objects.only('title_en')[0]
        self.assertNotEqual(inst.__class__, models.TestModel)
        self.assertTrue(isinstance(inst, models.TestModel))
        self.assertDeferred(False, 'title_en')

        with auto_populate('all'):
            self.assertDeferred(False, 'title')
            self.assertDeferred(False, 'title_de')
            self.assertDeferred(False, 'title_en')
            self.assertDeferred(False, 'title_en', 'title_de')
            self.assertDeferred(False, 'title', 'title_en')
            self.assertDeferred(False, 'title', 'title_de')
            # Check if fields are deferred properly with ``only``
            self.assertDeferred(False, 'text')

            # Defer
            self.assertDeferred(True, 'title')
            self.assertDeferred(True, 'title_de')
            self.assertDeferred(True, 'title_en')
            self.assertDeferred(True, 'title_en', 'title_de')
            self.assertDeferred(True, 'title', 'title_en')
            self.assertDeferred(True, 'title', 'title_de')
            self.assertDeferred(True, 'text', 'email', 'url')

    def test_constructor_inheritance(self):
        inst = models.AbstractModelB()
        # Check if fields assigned in constructor hasn't been ignored.
        self.assertEqual(inst.titlea, 'title_a')
        self.assertEqual(inst.titleb, 'title_b')


class TranslationModelFormTest(ModeltranslationTestBase):
    def test_fields(self):
        class TestModelForm(TranslationModelForm):
            class Meta:
                model = models.TestModel

        form = TestModelForm()
        self.assertEqual(list(form.base_fields),
                         ['title', 'title_de', 'title_en', 'text', 'text_de', 'text_en',
                          'url', 'url_de', 'url_en', 'email', 'email_de', 'email_en'])
        self.assertEqual(list(form.fields), ['title', 'text', 'url', 'email'])

    def test_updating_with_empty_value(self):
        """
        Can we update the current language translation with an empty value, when
        the original field is excluded from the form?
        """
        class Form(forms.ModelForm):
            class Meta:
                model = models.TestModel
                exclude = ('text',)

        instance = models.TestModel.objects.create(text_de='something')
        form = Form({'text_de': '', 'title': 'a', 'email_de': '', 'email_en': ''},
                    instance=instance)
        instance = form.save()
        self.assertEqual('de', get_language())
        self.assertEqual('', instance.text_de)


class ProxyModelTest(ModeltranslationTestBase):
    def test_equality(self):
        n = models.TestModel.objects.create(title='Title')
        m = models.ProxyTestModel.objects.get(title='Title')
        self.assertEqual(n.title, m.title)
        self.assertEqual(n.title_de, m.title_de)
        self.assertEqual(n.title_en, m.title_en)<|MERGE_RESOLUTION|>--- conflicted
+++ resolved
@@ -37,13 +37,8 @@
 # so we'll just pass in None.
 request = None
 
-<<<<<<< HEAD
 # How many models are registered for tests.
-TEST_MODELS = 25
-=======
-# How much models are registered for tests.
-TEST_MODELS = 23
->>>>>>> 47c717f5
+TEST_MODELS = 26
 
 
 class reload_override_settings(override_settings):
