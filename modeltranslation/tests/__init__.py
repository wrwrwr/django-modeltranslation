--- conflicted
+++ resolved
@@ -2235,7 +2235,33 @@
             self.assertEqual(m.text_en, 'bar')
             self.assertEqual(m.text_de, None)
 
-<<<<<<< HEAD
+    def test_fixture_population_via_command(self):
+        """
+        Test that the loaddata command takes new option.
+        """
+        call_command('loaddata', 'fixture.json', verbosity=0, commit=False, populate='required')
+        m = models.TestModel.objects.get()
+        self.assertEqual(m.title_en, 'foo')
+        self.assertEqual(m.title_de, 'foo')
+        self.assertEqual(m.text_en, 'bar')
+        self.assertEqual(m.text_de, None)
+
+        call_command('loaddata', 'fixture.json', verbosity=0, commit=False, populate='all')
+        m = models.TestModel.objects.get()
+        self.assertEqual(m.title_en, 'foo')
+        self.assertEqual(m.title_de, 'foo')
+        self.assertEqual(m.text_en, 'bar')
+        self.assertEqual(m.text_de, 'bar')
+
+        # Test if option overrides current context
+        with auto_populate('all'):
+            call_command('loaddata', 'fixture.json', verbosity=0, commit=False, populate=False)
+            m = models.TestModel.objects.get()
+            self.assertEqual(m.title_en, 'foo')
+            self.assertEqual(m.title_de, None)
+            self.assertEqual(m.text_en, 'bar')
+            self.assertEqual(m.text_de, None)
+
     def test_fallbacks(self):
         fallback_langs = {'default': ('en',), 'de': ('de',)}
         with reload_override_settings(
@@ -2268,32 +2294,4 @@
                 #    ())
                 self.assertEqual(
                     tuple(fallbacks.filter(~Q(title__endswith='2') | Q(text__contains='x'))),
-                    (m1, m2))
-=======
-    def test_fixture_population_via_command(self):
-        """
-        Test that the loaddata command takes new option.
-        """
-        call_command('loaddata', 'fixture.json', verbosity=0, commit=False, populate='required')
-        m = models.TestModel.objects.get()
-        self.assertEqual(m.title_en, 'foo')
-        self.assertEqual(m.title_de, 'foo')
-        self.assertEqual(m.text_en, 'bar')
-        self.assertEqual(m.text_de, None)
-
-        call_command('loaddata', 'fixture.json', verbosity=0, commit=False, populate='all')
-        m = models.TestModel.objects.get()
-        self.assertEqual(m.title_en, 'foo')
-        self.assertEqual(m.title_de, 'foo')
-        self.assertEqual(m.text_en, 'bar')
-        self.assertEqual(m.text_de, 'bar')
-
-        # Test if option overrides current context
-        with auto_populate('all'):
-            call_command('loaddata', 'fixture.json', verbosity=0, commit=False, populate=False)
-            m = models.TestModel.objects.get()
-            self.assertEqual(m.title_en, 'foo')
-            self.assertEqual(m.title_de, None)
-            self.assertEqual(m.text_en, 'bar')
-            self.assertEqual(m.text_de, None)
->>>>>>> c326bcd9
+                    (m1, m2))