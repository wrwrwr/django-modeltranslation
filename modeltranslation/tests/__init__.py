--- conflicted
+++ resolved
@@ -2296,7 +2296,6 @@
             self.assertEqual(m.text_en, 'bar')
             self.assertEqual(m.text_de, None)
 
-<<<<<<< HEAD
     def test_fallbacks(self):
         fallback_langs = {'default': ('en',), 'de': ('de',)}
         with reload_override_settings(
@@ -2330,7 +2329,7 @@
                 self.assertEqual(
                     tuple(fallbacks.filter(~Q(title__endswith='2') | Q(text__contains='x'))),
                     (m1, m2))
-=======
+
     def assertDeferred(self, use_defer, *fields):
         manager = models.TestModel.objects.defer if use_defer else models.TestModel.objects.only
         inst1 = manager(*fields)[0]
@@ -2388,5 +2387,4 @@
         self.assertEqual(list(form.base_fields),
                          ['title', 'title_de', 'title_en', 'text', 'text_de', 'text_en',
                           'url', 'url_de', 'url_en', 'email', 'email_de', 'email_en'])
-        self.assertEqual(list(form.fields), ['title', 'text', 'url', 'email'])
->>>>>>> 1ba28241
+        self.assertEqual(list(form.fields), ['title', 'text', 'url', 'email'])